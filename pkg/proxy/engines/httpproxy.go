/*
 * Copyright 2018 Comcast Cable Communications Management, LLC
 *
 * Licensed under the Apache License, Version 2.0 (the "License");
 * you may not use this file except in compliance with the License.
 * You may obtain a copy of the License at
 *
 *     http://www.apache.org/licenses/LICENSE-2.0
 *
 * Unless required by applicable law or agreed to in writing, software
 * distributed under the License is distributed on an "AS IS" BASIS,
 * WITHOUT WARRANTIES OR CONDITIONS OF ANY KIND, either express or implied.
 * See the License for the specific language governing permissions and
 * limitations under the License.
 */

package engines

import (
	"bytes"
	"io"
	"io/ioutil"
	"math"
	"net/http"
	"strconv"
	"strings"
	"sync"
	"time"

	"github.com/tricksterproxy/trickster/pkg/cache/status"
	"github.com/tricksterproxy/trickster/pkg/proxy/forwarding"
	"github.com/tricksterproxy/trickster/pkg/proxy/headers"
	"github.com/tricksterproxy/trickster/pkg/proxy/params"
	"github.com/tricksterproxy/trickster/pkg/proxy/request"
	"github.com/tricksterproxy/trickster/pkg/timeseries"
	"github.com/tricksterproxy/trickster/pkg/tracing"
	tspan "github.com/tricksterproxy/trickster/pkg/tracing/span"
	"github.com/tricksterproxy/trickster/pkg/util/log"
	"github.com/tricksterproxy/trickster/pkg/util/metrics"

	"go.opentelemetry.io/otel/api/core"
	othttptrace "go.opentelemetry.io/otel/plugin/httptrace"
)

// Reqs is for Progressive Collapsed Forwarding
var Reqs sync.Map

// HTTPBlockSize represents 32K of bytes
const HTTPBlockSize = 32 * 1024

// DoProxy proxies an inbound request to its corresponding upstream origin with no caching features
func DoProxy(w io.Writer, r *http.Request, closeResponse bool) *http.Response {

	rsc := request.GetResources(r)
	oc := rsc.OriginConfig

	start := time.Now()
	_, span := tspan.NewChildSpan(r.Context(), rsc.Tracer, "ProxyRequest")
	defer span.End()

	pc := rsc.PathConfig

	var elapsed time.Duration
	var cacheStatusCode status.LookupStatus
	var resp *http.Response
	var reader io.ReadCloser

	if pc == nil || pc.CollapsedForwardingType != forwarding.CFTypeProgressive {
		reader, resp, _ = PrepareFetchReader(r)
		cacheStatusCode = setStatusHeader(resp.StatusCode, resp.Header)
		writer := PrepareResponseWriter(w, resp.StatusCode, resp.Header)
		if writer != nil && reader != nil {
			io.Copy(writer, reader)
		}
	} else {
		pr := newProxyRequest(r, w)
		key := oc.CacheKeyPrefix + "." + pr.DeriveCacheKey(nil, "")
		result, ok := Reqs.Load(key)
		if !ok {
			var contentLength int64
			reader, resp, contentLength = PrepareFetchReader(r)
			cacheStatusCode = setStatusHeader(resp.StatusCode, resp.Header)
			writer := PrepareResponseWriter(w, resp.StatusCode, resp.Header)
			// Check if we know the content length and if it is less than our max object size.
			if contentLength != 0 && contentLength < int64(oc.MaxObjectSizeBytes) {
				pcf := NewPCF(resp, contentLength)
				Reqs.Store(key, pcf)
				// Blocks until server completes
				grClose := reader != nil && closeResponse
				closeResponse = false
				go func() {
					io.Copy(pcf, reader)
					pcf.Close()
					Reqs.Delete(key)
					if grClose {
						reader.Close()
					}
				}()
				pcf.AddClient(writer)
			}
		} else {
			pcf, _ := result.(ProgressiveCollapseForwarder)
			resp = pcf.GetResp()
			writer := PrepareResponseWriter(w, resp.StatusCode, resp.Header)
			pcf.AddClient(writer)
		}
	}

<<<<<<< HEAD
=======
	if closeResponse && reader != nil {
		reader.Close()
	}

>>>>>>> 2e1512ef
	elapsed = time.Since(start)
	recordResults(r, "HTTPProxy", cacheStatusCode, resp.StatusCode,
		r.URL.Path, "", elapsed.Seconds(), nil, resp.Header)
	return resp
}

// PrepareResponseWriter prepares a response and returns an io.Writer for the data to be written to.
// Used in Respond.
func PrepareResponseWriter(w io.Writer, code int, header http.Header) io.Writer {
	if rw, ok := w.(http.ResponseWriter); ok {
		h := rw.Header()
		headers.Merge(h, header)
		headers.AddResponseHeaders(h)
		rw.WriteHeader(code)
		return rw
	}
	return w
}

// PrepareFetchReader prepares an http response and returns io.ReadCloser to
// provide the response data, the response object and the content length.
// Used in Fetch.
func PrepareFetchReader(r *http.Request) (io.ReadCloser, *http.Response, int64) {

	rsc := request.GetResources(r)
	oc := rsc.OriginConfig

	ctx, span := tspan.NewChildSpan(r.Context(), rsc.Tracer, "PrepareFetchReader")
	defer span.End()

	pc := rsc.PathConfig

	var rc io.ReadCloser

	if r != nil && r.Header != nil {
		headers.AddProxyHeaders(r.RemoteAddr, r.Header)
	}

	headers.RemoveClientHeaders(r.Header)

	if pc != nil {
		headers.UpdateHeaders(r.Header, pc.RequestHeaders)
		params.UpdateParams(r.URL.Query(), pc.RequestParams)
	}

	r.RequestURI = ""

	// Processing traces for proxies
	// https://www.w3.org/TR/trace-context-1/#alternative-processing
	ctx, r = othttptrace.W3C(ctx, r)
	othttptrace.Inject(ctx, r)

	ctx, doSpan := tspan.NewChildSpan(r.Context(), rsc.Tracer, "ProxyRequest")

	// clear the Host header before proxying or it will be forwarded upstream
	r.Host = ""

	resp, err := oc.HTTPClient.Do(r)
	if err != nil {
		rsc.Logger.Error("error downloading url", log.Pairs{"url": r.URL.String(), "detail": err.Error()})
		// if there is an err and the response is nil, the server could not be reached
		// so make a 502 for the downstream response
		if resp == nil {
			resp = &http.Response{StatusCode: http.StatusBadGateway, Request: r, Header: make(http.Header)}
		}

		doSpan.AddEvent(
			ctx,
			"Failure",
			core.Key("Error").String(err.Error()),
			core.Key("HTTPStatus").Int(resp.StatusCode),
		)
		doSpan.SetStatus(tracing.HTTPToCode(resp.StatusCode), "")

		if pc != nil {
			headers.UpdateHeaders(resp.Header, pc.ResponseHeaders)
		}
		doSpan.End()
		return nil, resp, 0
	}
	doSpan.End()

	originalLen := int64(-1)
	if v, ok := resp.Header[headers.NameContentLength]; ok {
		originalLen, err = strconv.ParseInt(strings.Join(v, ""), 10, 64)
		if err != nil {
			originalLen = -1
		}
		resp.ContentLength = originalLen
	}

	// warn if the clock between trickster and the origin is off by more than 1 minute
	if date := resp.Header.Get(headers.NameDate); date != "" {
		d, err := http.ParseTime(date)
		if err == nil {
			if offset := time.Since(d); time.Duration(math.Abs(float64(offset))) > time.Minute {
				rsc.Logger.WarnOnce("clockoffset."+oc.Name,
					"clock offset between trickster host and origin is high and may cause data anomalies",
					log.Pairs{
						"originName":    oc.Name,
						"tricksterTime": strconv.FormatInt(d.Add(offset).Unix(), 10),
						"originTime":    strconv.FormatInt(d.Unix(), 10),
						"offset":        strconv.FormatInt(int64(offset.Seconds()), 10) + "s",
					})
			}
		}
	}

	hasCustomResponseBody := false
	resp.Header.Del(headers.NameContentLength)

	if pc != nil {
		headers.UpdateHeaders(resp.Header, pc.ResponseHeaders)
		hasCustomResponseBody = pc.HasCustomResponseBody
	}

	if hasCustomResponseBody {
		// Since we are not responding with the actual upstream response body, close it here
		resp.Body.Close()
		rc = ioutil.NopCloser(bytes.NewBuffer(pc.ResponseBodyBytes))
	} else {
		rc = resp.Body
	}

	return rc, resp, originalLen
}

// Respond sends an HTTP Response down to the requesting client
func Respond(w io.Writer, code int, header http.Header, body []byte) {
	PrepareResponseWriter(w, code, header)
	w.Write(body)
}

func setStatusHeader(httpStatus int, header http.Header) status.LookupStatus {
	st := status.LookupStatusProxyOnly
	if httpStatus >= http.StatusBadRequest {
		st = status.LookupStatusProxyError
	}
	headers.SetResultsHeader(header, "HTTPProxy", st.String(), "", nil)
	return st
}

func recordResults(r *http.Request, engine string, cacheStatus status.LookupStatus,
	statusCode int, path, ffStatus string, elapsed float64, extents timeseries.ExtentList, header http.Header) {

	rsc := request.GetResources(r)
	pc := rsc.PathConfig
	oc := rsc.OriginConfig

	status := cacheStatus.String()

	if pc != nil && !pc.NoMetrics {
		httpStatus := strconv.Itoa(statusCode)
		metrics.ProxyRequestStatus.WithLabelValues(oc.Name, oc.OriginType, r.Method, status, httpStatus, path).Inc()
		if elapsed > 0 {
			metrics.ProxyRequestDuration.WithLabelValues(oc.Name, oc.OriginType,
				r.Method, status, httpStatus, path).Observe(elapsed)
		}
	}
	headers.SetResultsHeader(header, engine, status, ffStatus, extents)
}<|MERGE_RESOLUTION|>--- conflicted
+++ resolved
@@ -106,13 +106,10 @@
 		}
 	}
 
-<<<<<<< HEAD
-=======
 	if closeResponse && reader != nil {
 		reader.Close()
 	}
 
->>>>>>> 2e1512ef
 	elapsed = time.Since(start)
 	recordResults(r, "HTTPProxy", cacheStatusCode, resp.StatusCode,
 		r.URL.Path, "", elapsed.Seconds(), nil, resp.Header)
