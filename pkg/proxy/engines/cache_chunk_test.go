/*
 * Copyright 2018 The Trickster Authors
 *
 * Licensed under the Apache License, Version 2.0 (the "License");
 * you may not use this file except in compliance with the License.
 * You may obtain a copy of the License at
 *
 *     http://www.apache.org/licenses/LICENSE-2.0
 *
 * Unless required by applicable law or agreed to in writing, software
 * distributed under the License is distributed on an "AS IS" BASIS,
 * WITHOUT WARRANTIES OR CONDITIONS OF ANY KIND, either express or implied.
 * See the License for the specific language governing permissions and
 * limitations under the License.
 */

package engines

import (
	"context"
	"io"
	"log"
	"net/http"
	"strconv"
	"testing"
	"time"

	cr "github.com/trickstercache/trickster/v2/pkg/cache/registration"
	"github.com/trickstercache/trickster/v2/pkg/config"
	"github.com/trickstercache/trickster/v2/pkg/observability/logging/logger"
	tc "github.com/trickstercache/trickster/v2/pkg/proxy/context"
	"github.com/trickstercache/trickster/v2/pkg/proxy/headers"
	"github.com/trickstercache/trickster/v2/pkg/proxy/ranges/byterange"
	"github.com/trickstercache/trickster/v2/pkg/proxy/request"
	tu "github.com/trickstercache/trickster/v2/pkg/testutil"
)

func TestMultiPartByteRangeChunks(t *testing.T) {
<<<<<<< HEAD

	conf, err := config.Load([]string{"-origin-url", "http://1", "-provider", "test"})
=======
	logger.SetLogger(testLogger)
	conf, _, err := config.Load("trickster", "test", []string{"-origin-url", "http://1", "-provider", "test"})
>>>>>>> 9a5df90a
	if err != nil {
		t.Errorf("Could not load configuration: %s", err.Error())
	}
	caches := cr.LoadCachesFromConfig(conf)
	cache, ok := caches["default"]
	if !ok {
		t.Error("could not load cache")
	}
	cache.Configuration().UseCacheChunking = true
	resp2 := &http.Response{}
	resp2.Header = make(http.Header)
	resp2.Header.Add(headers.NameContentLength, "62")
	resp2.Header.Add(headers.NameContentRange, "bytes 0-10/62")
	resp2.Header.Add("Content-Type", "multipart/byteranges; boundary=ddffee123")
	resp2.StatusCode = 200
	d := DocumentFromHTTPResponse(resp2, []byte("This is a t"), nil)

	ctx := context.Background()
	ctx = tc.WithResources(ctx, &request.Resources{BackendOptions: conf.Backends["default"], Tracer: tu.NewTestTracer()})

	ranges := make(byterange.Ranges, 1)
	ranges[0] = byterange.Range{Start: 5, End: 10}
	err = WriteCache(ctx, cache, "testKey", d, time.Duration(60)*time.Second, map[string]interface{}{"text/plain": nil}, nil)
	if err != nil {
		t.Error("Expected multi part byte range request to pass, but failed with ", err.Error())
	}
}

func TestCacheHitRangeRequestChunks(t *testing.T) {
	logger.SetLogger(testLogger)
	expected := "is a "
	conf, err := config.Load([]string{"-origin-url", "http://1", "-provider", "test"})
	if err != nil {
		t.Errorf("Could not load configuration: %s", err.Error())
	}

	caches := cr.LoadCachesFromConfig(conf)
	cache, ok := caches["default"]
	if !ok {
		t.Error("could not load cache")
	}
	cache.Configuration().UseCacheChunking = true

	resp2 := &http.Response{}
	resp2.Header = make(http.Header)
	resp2.Header.Add(headers.NameContentLength, strconv.Itoa(len(testRangeBody)))
	resp2.StatusCode = 200
	d := DocumentFromHTTPResponse(resp2, []byte(testRangeBody), nil)
	ctx := context.Background()
	ctx = tc.WithResources(ctx, &request.Resources{BackendOptions: conf.Backends["default"], Tracer: tu.NewTestTracer()})

	err = WriteCache(ctx, cache, "testKey", d, time.Duration(60)*time.Second, map[string]interface{}{"text/plain": true}, nil)
	if err != nil {
		t.Error(err)
	}

	ranges := byterange.Ranges{byterange.Range{Start: 5, End: 10}}
	d2, _, deltas, err := QueryCache(ctx, cache, "testKey", ranges, nil)
	if err != nil {
		t.Error(err)
	}
	if (string(d2.Body[5:10])) != expected {
		t.Errorf("expected %s got %s", expected, string(d2.Body[5:10]))
	}
	if deltas != nil {
		t.Errorf("updated query range was expected to be empty")
	}
}

func TestCacheHitRangeRequest2Chunks(t *testing.T) {
	logger.SetLogger(testLogger)
<<<<<<< HEAD
	conf, err := config.Load([]string{"-origin-url", "http://1", "-provider", "test"})
=======
	conf, _, err := config.Load("trickster", "test", []string{"-origin-url", "http://1", "-provider", "test"})
>>>>>>> 9a5df90a
	if err != nil {
		t.Errorf("Could not load configuration: %s", err.Error())
	}

	caches := cr.LoadCachesFromConfig(conf)
	cache, ok := caches["default"]
	if !ok {
		t.Error("could not load cache")
	}
	cache.Configuration().UseCacheChunking = true

	have := byterange.Range{Start: 1, End: 20}
	cl := int64(len(testRangeBody))
	rl := (have.End - have.Start) + 1
	resp2 := &http.Response{}
	resp2.Header = make(http.Header)
	resp2.Header.Add(headers.NameContentLength, strconv.FormatInt(rl, 10))
	resp2.ContentLength = rl
	resp2.Header.Add(headers.NameContentRange, have.ContentRangeHeader(cl))
	resp2.StatusCode = 206
	d := DocumentFromHTTPResponse(resp2, []byte(testRangeBody[have.Start:have.End+1]), nil)
	ctx := context.Background()
	ctx = tc.WithResources(ctx, &request.Resources{BackendOptions: conf.Backends["default"], Tracer: tu.NewTestTracer()})

	err = WriteCache(ctx, cache, "testKey", d, time.Duration(60)*time.Second, map[string]interface{}{"text/plain": true}, nil)
	if err != nil {
		t.Error(err)
	}

	ranges := byterange.Ranges{byterange.Range{Start: 5, End: 10}}
	d2, _, deltas, err := QueryCache(ctx, cache, "testKey", ranges, nil)
	if err != nil {
		t.Error(err)
	}

	if len(deltas) > 0 {
		t.Errorf("updated query range was expected to be empty: %v", deltas)
	}
	if d2.Ranges[0].Start != 1 || d2.Ranges[0].End != 20 {
		t.Errorf("expected start %d end %d, got start %d end %d", 1, 20, deltas[0].Start, deltas[0].End)
	}
}

func TestCacheHitRangeRequest3Chunks(t *testing.T) {
	logger.SetLogger(testLogger)
<<<<<<< HEAD
	conf, err := config.Load([]string{"-origin-url", "http://1", "-provider", "test"})
=======
	conf, _, err := config.Load("trickster", "test", []string{"-origin-url", "http://1", "-provider", "test"})
>>>>>>> 9a5df90a
	if err != nil {
		t.Errorf("Could not load configuration: %s", err.Error())
	}
	caches := cr.LoadCachesFromConfig(conf)
	cache, ok := caches["default"]
	if !ok {
		t.Error("could not load cache")
	}
	cache.Configuration().UseCacheChunking = true

	have := byterange.Range{Start: 1, End: 20}
	cl := int64(len(testRangeBody))
	rl := (have.End - have.Start) + 1
	resp2 := &http.Response{}
	resp2.Header = make(http.Header)
	resp2.Header.Add(headers.NameContentLength, strconv.FormatInt(rl, 10))
	resp2.ContentLength = rl
	resp2.Header.Add(headers.NameContentRange, have.ContentRangeHeader(cl))
	resp2.StatusCode = 206
	d := DocumentFromHTTPResponse(resp2, []byte(testRangeBody[have.Start:have.End+1]), nil)
	ctx := context.Background()
	ctx = tc.WithResources(ctx, &request.Resources{BackendOptions: conf.Backends["default"], Tracer: tu.NewTestTracer()})

	err = WriteCache(ctx, cache, "testKey", d, time.Duration(60)*time.Second, map[string]interface{}{"text/plain": true}, nil)
	if err != nil {
		t.Error(err)
	}

	qrange := byterange.Ranges{byterange.Range{Start: 5, End: 10}}
	_, _, deltas, err := QueryCache(ctx, cache, "testKey", qrange, nil)
	if err != nil {
		t.Error(err)
	}
	if len(deltas) > 0 {
		t.Error("Expected empty query range got non empty response ", deltas)
	}
}

func TestPartialCacheMissRangeRequestChunks(t *testing.T) {
	logger.SetLogger(testLogger)
<<<<<<< HEAD
	conf, err := config.Load([]string{"-origin-url", "http://1", "-provider", "test"})
=======
	conf, _, err := config.Load("trickster", "test", []string{"-origin-url", "http://1", "-provider", "test"})
>>>>>>> 9a5df90a
	if err != nil {
		t.Errorf("Could not load configuration: %s", err.Error())
	}

	caches := cr.LoadCachesFromConfig(conf)
	cache, ok := caches["default"]
	if !ok {
		t.Error("could not load cache")
	}
	cache.Configuration().UseCacheChunking = true

	have := byterange.Range{Start: 1, End: 9}
	cl := int64(len(testRangeBody))
	rl := (have.End - have.Start) + 1
	resp2 := &http.Response{}
	resp2.Header = make(http.Header)
	resp2.Header.Add(headers.NameContentLength, strconv.FormatInt(rl, 10))
	resp2.ContentLength = rl
	resp2.Header.Add(headers.NameContentRange, have.ContentRangeHeader(cl))
	resp2.StatusCode = 206
	d := DocumentFromHTTPResponse(resp2, []byte(testRangeBody[have.Start:have.End+1]), nil)

	ctx := context.Background()
	ctx = tc.WithResources(ctx, &request.Resources{BackendOptions: conf.Backends["default"], Tracer: tu.NewTestTracer()})

	err = WriteCache(ctx, cache, "testKey", d, time.Duration(60)*time.Second, map[string]interface{}{"text/plain": true}, nil)
	if err != nil {
		t.Error(err)
	}

	ranges := byterange.Ranges{byterange.Range{Start: 5, End: 20}}
	_, _, deltas, err := QueryCache(ctx, cache, "testKey", ranges, nil)
	if err != nil {
		t.Error(err)
	}
	if len(deltas) == 0 {
		t.Errorf("invalid deltas: %v", deltas)
	} else if deltas[0].Start != 10 ||
		deltas[0].End != 20 {
		t.Errorf("expected start %d end %d, got start %d end %d", 10, 20, deltas[0].Start, deltas[0].End)
	}
}

func TestFullCacheMissRangeRequestChunks(t *testing.T) {
	conf, err := config.Load([]string{"-origin-url", "http://1", "-provider", "test"})
	if err != nil {
		t.Errorf("Could not load configuration: %s", err.Error())
	}

	caches := cr.LoadCachesFromConfig(conf)
	cache, ok := caches["default"]
	if !ok {
		t.Error("could not load cache")
	}
	cache.Configuration().UseCacheChunking = true

	have := byterange.Range{Start: 1, End: 9}
	cl := int64(len(testRangeBody))
	rl := (have.End - have.Start) + 1
	resp2 := &http.Response{}
	resp2.Header = make(http.Header)
	resp2.Header.Add(headers.NameContentLength, strconv.FormatInt(rl, 10))
	resp2.ContentLength = rl
	resp2.Header.Add(headers.NameContentRange, have.ContentRangeHeader(cl))
	resp2.StatusCode = 206
	d := DocumentFromHTTPResponse(resp2, []byte(testRangeBody[have.Start:have.End+1]), nil)

	ctx := context.Background()
	ctx = tc.WithResources(ctx, &request.Resources{BackendOptions: conf.Backends["default"], Tracer: tu.NewTestTracer()})

	err = WriteCache(ctx, cache, "testKey", d, time.Duration(60)*time.Second, map[string]interface{}{"text/plain": true}, nil)
	if err != nil {
		t.Error(err)
	}

	ranges := byterange.Ranges{byterange.Range{Start: 15, End: 20}}
	_, _, deltas, err := QueryCache(ctx, cache, "testKey", ranges, nil)
	if err != nil {
		t.Error(err)
	}
	if deltas[0].Start != 15 ||
		deltas[0].End != 20 {
		t.Errorf("expected start %d end %d, got start %d end %d", 10, 20, deltas[0].Start, deltas[0].End)
	}
}

func TestRangeRequestFromClientChunks(t *testing.T) {
	logger.SetLogger(testLogger)
	want := byterange.Ranges{byterange.Range{Start: 15, End: 20}}
	haves := byterange.Ranges{byterange.Range{Start: 10, End: 25}}

	s := newRangeRequestTestServer()
	defer s.Close()
	client := &http.Client{}
	req, err := http.NewRequest(http.MethodGet, s.URL, nil)

	if err != nil {
		log.Fatalln(err)
	}
	req.Header.Set(headers.NameRange, haves.String())
	resp, err := client.Do(req)
	if err != nil {
		t.Error(err)
	}

	bytes, _ := io.ReadAll(resp.Body)

	//--------------------------------------
	conf, err := config.Load([]string{"-origin-url", "http://1", "-provider", "test"})
	if err != nil {
		t.Errorf("Could not load configuration: %s", err.Error())
	}

	caches := cr.LoadCachesFromConfig(conf)
	cache, ok := caches["default"]
	if !ok {
		t.Error("could not load cache")
	}
	cache.Configuration().UseCacheChunking = true

	ctx := context.Background()
	ctx = tc.WithResources(ctx, &request.Resources{BackendOptions: conf.Backends["default"], Tracer: tu.NewTestTracer()})

	d := DocumentFromHTTPResponse(resp, bytes, nil)
	err = WriteCache(ctx, cache, "testKey2", d, time.Duration(60)*time.Second, map[string]interface{}{"text/plain": true}, nil)
	if err != nil {
		t.Error(err)
	}
	_, _, deltas, err := QueryCache(ctx, cache, "testKey2", want, nil)
	if err != nil {
		t.Error(err)
	}
	if len(deltas) > 0 {
		t.Errorf("expected cache hit but got cache miss: %s", deltas)
	}
	want[0].Start = 20
	want[0].End = 35
	_, _, deltas, err = QueryCache(ctx, cache, "testKey2", want, nil)
	if err != nil {
		t.Error(err)
	}
	if deltas == nil {
		t.Errorf("expected cache miss but got cache hit")
	}
	if deltas[0].Start != 26 || deltas[0].End != 35 {
		t.Errorf("expected start %d end %d, got start %d end %d", 26, 35, deltas[0].Start, deltas[0].End)
	}
}

func TestQueryCacheChunks(t *testing.T) {
	logger.SetLogger(testLogger)
	expected := "1234"

	conf, err := config.Load([]string{"-origin-url", "http://1", "-provider", "test"})
	if err != nil {
		t.Fatalf("Could not load configuration: %s", err.Error())
	}

	caches := cr.LoadCachesFromConfig(conf)
	defer cr.CloseCaches(caches)
	cache, ok := caches["default"]
	if !ok {
		t.Errorf("Could not find default configuration")
	}
	cache.Configuration().UseCacheChunking = true

	resp := &http.Response{}
	resp.Header = make(http.Header)
	resp.StatusCode = 200
	resp.Header.Add(headers.NameContentLength, "4")
	d := DocumentFromHTTPResponse(resp, []byte(expected), nil)
	d.ContentType = "text/plain"

	ctx := context.Background()
	ctx = tc.WithResources(ctx, &request.Resources{BackendOptions: conf.Backends["default"], Tracer: tu.NewTestTracer()})

	err = WriteCache(ctx, cache, "testKey", d, time.Duration(60)*time.Second, map[string]interface{}{"text/plain": true}, nil)
	if err != nil {
		t.Error(err)
	}

	d2, _, _, err := QueryCache(ctx, cache, "testKey", nil, nil)
	if err != nil {
		t.Error(err)
	}

	if string(d2.Body) != expected {
		t.Errorf("expected %s got %s", expected, string(d2.Body))
	}

	if d2.StatusCode != 200 {
		t.Errorf("expected %d got %d", 200, d2.StatusCode)
	}

	_, _, _, err = QueryCache(ctx, cache, "testKey2", nil, nil)
	if err == nil {
		t.Errorf("expected error")
	}

	// test marshaling route by making our cache not appear to be a memory cache
	cache.Remove("testKey")
	cache.Configuration().Provider = "test"

	_, _, _, err = QueryCache(ctx, cache, "testKey", byterange.Ranges{{Start: 0, End: 1}}, nil)
	if err == nil {
		t.Errorf("expected error")
	}

	err = WriteCache(ctx, cache, "testKey", d, time.Duration(60)*time.Second, map[string]interface{}{"text/plain": true}, nil)
	if err != nil {
		t.Error(err)
	}

	d2, _, _, err = QueryCache(ctx, cache, "testKey", nil, nil)
	if err != nil {
		t.Error(err)
	}

	if string(d2.Body) != expected {
		t.Errorf("expected %s got %s", expected, string(d2.Body))
	}

	if d2.StatusCode != 200 {
		t.Errorf("expected %d got %d", 200, d2.StatusCode)
	}

}<|MERGE_RESOLUTION|>--- conflicted
+++ resolved
@@ -36,13 +36,7 @@
 )
 
 func TestMultiPartByteRangeChunks(t *testing.T) {
-<<<<<<< HEAD
-
-	conf, err := config.Load([]string{"-origin-url", "http://1", "-provider", "test"})
-=======
-	logger.SetLogger(testLogger)
-	conf, _, err := config.Load("trickster", "test", []string{"-origin-url", "http://1", "-provider", "test"})
->>>>>>> 9a5df90a
+	conf, err := config.Load([]string{"-origin-url", "http://1", "-provider", "test"})
 	if err != nil {
 		t.Errorf("Could not load configuration: %s", err.Error())
 	}
@@ -114,11 +108,7 @@
 
 func TestCacheHitRangeRequest2Chunks(t *testing.T) {
 	logger.SetLogger(testLogger)
-<<<<<<< HEAD
-	conf, err := config.Load([]string{"-origin-url", "http://1", "-provider", "test"})
-=======
-	conf, _, err := config.Load("trickster", "test", []string{"-origin-url", "http://1", "-provider", "test"})
->>>>>>> 9a5df90a
+	conf, err := config.Load([]string{"-origin-url", "http://1", "-provider", "test"})
 	if err != nil {
 		t.Errorf("Could not load configuration: %s", err.Error())
 	}
@@ -164,11 +154,7 @@
 
 func TestCacheHitRangeRequest3Chunks(t *testing.T) {
 	logger.SetLogger(testLogger)
-<<<<<<< HEAD
-	conf, err := config.Load([]string{"-origin-url", "http://1", "-provider", "test"})
-=======
-	conf, _, err := config.Load("trickster", "test", []string{"-origin-url", "http://1", "-provider", "test"})
->>>>>>> 9a5df90a
+	conf, err := config.Load([]string{"-origin-url", "http://1", "-provider", "test"})
 	if err != nil {
 		t.Errorf("Could not load configuration: %s", err.Error())
 	}
@@ -209,11 +195,7 @@
 
 func TestPartialCacheMissRangeRequestChunks(t *testing.T) {
 	logger.SetLogger(testLogger)
-<<<<<<< HEAD
-	conf, err := config.Load([]string{"-origin-url", "http://1", "-provider", "test"})
-=======
-	conf, _, err := config.Load("trickster", "test", []string{"-origin-url", "http://1", "-provider", "test"})
->>>>>>> 9a5df90a
+	conf, err := config.Load([]string{"-origin-url", "http://1", "-provider", "test"})
 	if err != nil {
 		t.Errorf("Could not load configuration: %s", err.Error())
 	}
