/*
 * Copyright 2018 The Trickster Authors
 *
 * Licensed under the Apache License, Version 2.0 (the "License");
 * you may not use this file except in compliance with the License.
 * You may obtain a copy of the License at
 *
 *     http://www.apache.org/licenses/LICENSE-2.0
 *
 * Unless required by applicable law or agreed to in writing, software
 * distributed under the License is distributed on an "AS IS" BASIS,
 * WITHOUT WARRANTIES OR CONDITIONS OF ANY KIND, either express or implied.
 * See the License for the specific language governing permissions and
 * limitations under the License.
 */

package engines

import (
	"bytes"
	"io"
	"net/http"
	"net/http/httptest"
	"testing"
	"time"

	"github.com/trickstercache/trickster/v2/pkg/config"
	"github.com/trickstercache/trickster/v2/pkg/observability/logging"
	"github.com/trickstercache/trickster/v2/pkg/observability/logging/logger"
	tc "github.com/trickstercache/trickster/v2/pkg/proxy/context"
	"github.com/trickstercache/trickster/v2/pkg/proxy/forwarding"
	"github.com/trickstercache/trickster/v2/pkg/proxy/headers"
	po "github.com/trickstercache/trickster/v2/pkg/proxy/paths/options"
	"github.com/trickstercache/trickster/v2/pkg/proxy/request"
	tu "github.com/trickstercache/trickster/v2/pkg/testutil"
)

var testLogger = logging.ConsoleLogger("warn")

func TestDoProxy(t *testing.T) {
	logger.SetLogger(testLogger)
	es := tu.NewTestServer(http.StatusOK, "test", nil)
	defer es.Close()

	conf, err := config.Load([]string{"-origin-url", es.URL, "-provider", "test", "-log-level", "debug"})
	if err != nil {
		t.Fatalf("Could not load configuration: %s", err.Error())
	}

	o := conf.Backends["default"]
	pc := &po.Options{
		Path:                  "/",
		RequestHeaders:        map[string]string{},
		ResponseHeaders:       map[string]string{},
		ResponseBody:          "test",
		ResponseBodyBytes:     []byte("test"),
		HasCustomResponseBody: true,
	}

	o.HTTPClient = http.DefaultClient
	br := bytes.NewBuffer([]byte("test"))
	w := httptest.NewRecorder()
	r := httptest.NewRequest("GET", es.URL, br)
	r = r.WithContext(tc.WithResources(r.Context(),
		request.NewResources(o, pc, nil, nil, nil, tu.NewTestTracer())))

	DoProxy(w, r, true)
	resp := w.Result()

	err = testStatusCodeMatch(resp.StatusCode, http.StatusOK)
	if err != nil {
		t.Error(err)
	}

	bodyBytes, err := io.ReadAll(resp.Body)
	if err != nil {
		t.Error(err)
	}

	err = testStringMatch(string(bodyBytes), "test")
	if err != nil {
		t.Error(err)
	}

	err = testResultHeaderPartMatch(resp.Header, map[string]string{"engine": "HTTPProxy"})
	if err != nil {
		t.Error(err)
	}
}

func TestProxyRequestBadGateway(t *testing.T) {
	logger.SetLogger(testLogger)
	const badUpstream = "http://127.0.0.1:64389"

	// assume nothing listens on badUpstream, so this should force the proxy to generate a 502 Bad Gateway
	conf, err := config.Load([]string{"-origin-url",
		badUpstream, "-provider", "test", "-log-level", "debug"})
	if err != nil {
		t.Fatalf("Could not load configuration: %s", err.Error())
	}

	o := conf.Backends["default"]
	pc := &po.Options{
		Path:            "/",
		RequestHeaders:  map[string]string{},
		ResponseHeaders: map[string]string{},
	}

	o.HTTPClient = http.DefaultClient
	br := bytes.NewBuffer([]byte("test"))
	w := httptest.NewRecorder()
	r := httptest.NewRequest("GET", badUpstream, br)
	r = r.WithContext(tc.WithResources(r.Context(),
		request.NewResources(o, pc, nil, nil, nil, tu.NewTestTracer())))

	DoProxy(w, r, true)
	resp := w.Result()

	err = testStatusCodeMatch(resp.StatusCode, http.StatusBadGateway)
	if err != nil {
		t.Error(err)
	}

	err = testResultHeaderPartMatch(resp.Header, map[string]string{"engine": "HTTPProxy"})
	if err != nil {
		t.Error(err)
	}

}

func TestClockOffsetWarning(t *testing.T) {
	handler := func(w http.ResponseWriter, r *http.Request) {
		w.Header().Add(headers.NameDate, time.Now().Add(-1*time.Hour).Format(http.TimeFormat))
		w.WriteHeader(200)
	}
	s := httptest.NewServer(http.HandlerFunc(handler))

	conf, err := config.Load([]string{"-origin-url",
		s.URL, "-provider", "test", "-log-level", "debug"})
	if err != nil {
		t.Fatalf("Could not load configuration: %s", err.Error())
	}
	o := conf.Backends["default"]
	pc := &po.Options{
		Path:            "/",
		RequestHeaders:  map[string]string{},
		ResponseHeaders: map[string]string{},
	}

	o.HTTPClient = http.DefaultClient
	w := httptest.NewRecorder()
	r := httptest.NewRequest("GET", s.URL, nil)
	r = r.WithContext(tc.WithResources(r.Context(),
		request.NewResources(o, pc, nil, nil, nil, tu.NewTestTracer())))
	logger.SetLogger(testLogger)
<<<<<<< HEAD
=======

>>>>>>> 9a5df90a
	if testLogger.HasWarnedOnce("clockoffset.default") {
		t.Errorf("expected %t got %t", false, true)
	}

	DoProxy(w, r, true)
	resp := w.Result()

	if !testLogger.HasWarnedOnce("clockoffset.default") {
		t.Errorf("expected %t got %t", true, false)
	}

	err = testResultHeaderPartMatch(resp.Header, map[string]string{"engine": "HTTPProxy"})
	if err != nil {
		t.Error(err)
	}

}

func TestDoProxyWithPCF(t *testing.T) {
	logger.SetLogger(testLogger)
	es := tu.NewTestServer(http.StatusOK, "test", nil)
	defer es.Close()

	conf, err := config.Load([]string{"-origin-url", es.URL, "-provider", "test", "-log-level", "debug"})
	if err != nil {
		t.Fatalf("Could not load configuration: %s", err.Error())
	}

	o := conf.Backends["default"]
	pc := &po.Options{
		Path:                    "/",
		RequestHeaders:          map[string]string{},
		ResponseHeaders:         map[string]string{},
		ResponseBody:            "test",
		ResponseBodyBytes:       []byte("test"),
		HasCustomResponseBody:   true,
		CollapsedForwardingName: "progressive",
		CollapsedForwardingType: forwarding.CFTypeProgressive,
	}

	o.HTTPClient = http.DefaultClient
	br := bytes.NewBuffer([]byte("test"))
	w := httptest.NewRecorder()
	r := httptest.NewRequest("GET", es.URL, br)
	r = r.WithContext(tc.WithResources(r.Context(),
		request.NewResources(o, pc, nil, nil, nil, tu.NewTestTracer())))

	// get URL
	DoProxy(w, r, true)
	resp := w.Result()

	err = testStatusCodeMatch(resp.StatusCode, http.StatusOK)
	if err != nil {
		t.Error(err)
	}

	bodyBytes, err := io.ReadAll(resp.Body)
	if err != nil {
		t.Error(err)
	}

	err = testStringMatch(string(bodyBytes), "test")
	if err != nil {
		t.Error(err)
	}

	err = testResultHeaderPartMatch(resp.Header, map[string]string{"engine": "HTTPProxy"})
	if err != nil {
		t.Error(err)
	}
}

func TestProxyRequestWithPCFMultipleClients(t *testing.T) {
	logger.SetLogger(testLogger)
	es := tu.NewTestServer(http.StatusOK, "test", nil)
	defer es.Close()

	conf, err := config.Load([]string{"-origin-url",
		es.URL, "-provider", "test", "-log-level", "debug"})
	if err != nil {
		t.Fatalf("Could not load configuration: %s", err.Error())
	}

	o := conf.Backends["default"]
	pc := &po.Options{
		Path:                    "/",
		RequestHeaders:          map[string]string{},
		ResponseHeaders:         map[string]string{},
		ResponseBody:            "test",
		ResponseBodyBytes:       []byte("test"),
		HasCustomResponseBody:   true,
		CollapsedForwardingName: "progressive",
		CollapsedForwardingType: forwarding.CFTypeProgressive,
	}

	o.HTTPClient = http.DefaultClient
	br := bytes.NewBuffer([]byte("test"))
	w := httptest.NewRecorder()
	r := httptest.NewRequest("GET", es.URL, br)
	r = r.WithContext(tc.WithResources(r.Context(),
		request.NewResources(o, pc, nil, nil, nil, tu.NewTestTracer())))

	// get URL
	DoProxy(w, r, true)
	resp := w.Result()

	err = testStatusCodeMatch(resp.StatusCode, http.StatusOK)
	if err != nil {
		t.Error(err)
	}

	bodyBytes, err := io.ReadAll(resp.Body)
	if err != nil {
		t.Error(err)
	}

	err = testStringMatch(string(bodyBytes), "test")
	if err != nil {
		t.Error(err)
	}

	err = testResultHeaderPartMatch(resp.Header, map[string]string{"engine": "HTTPProxy"})
	if err != nil {
		t.Error(err)
	}
}

func TestPrepareFetchReaderErr(t *testing.T) {
	logger.SetLogger(testLogger)
<<<<<<< HEAD
	conf, err := config.Load([]string{"-origin-url", "http://example.com/", "-provider", "test", "-log-level", "debug"})
=======
	conf, _, err := config.Load("trickster", "test",
		[]string{"-origin-url", "http://example.com/", "-provider", "test", "-log-level", "debug"})
>>>>>>> 9a5df90a
	if err != nil {
		t.Errorf("Could not load configuration: %s", err.Error())
	}

	o := conf.Backends["default"]
	o.HTTPClient = http.DefaultClient

	r := httptest.NewRequest("GET", "http://example.com/", nil)
	r = r.WithContext(tc.WithResources(r.Context(),
		request.NewResources(o, nil, nil, nil, nil, tu.NewTestTracer())))
	r.Method = "\t"
	_, _, i := PrepareFetchReader(r)
	if i != 0 {
		t.Errorf("expected 0 got %d", i)
	}
}<|MERGE_RESOLUTION|>--- conflicted
+++ resolved
@@ -153,10 +153,6 @@
 	r = r.WithContext(tc.WithResources(r.Context(),
 		request.NewResources(o, pc, nil, nil, nil, tu.NewTestTracer())))
 	logger.SetLogger(testLogger)
-<<<<<<< HEAD
-=======
-
->>>>>>> 9a5df90a
 	if testLogger.HasWarnedOnce("clockoffset.default") {
 		t.Errorf("expected %t got %t", false, true)
 	}
@@ -286,12 +282,8 @@
 
 func TestPrepareFetchReaderErr(t *testing.T) {
 	logger.SetLogger(testLogger)
-<<<<<<< HEAD
-	conf, err := config.Load([]string{"-origin-url", "http://example.com/", "-provider", "test", "-log-level", "debug"})
-=======
-	conf, _, err := config.Load("trickster", "test",
-		[]string{"-origin-url", "http://example.com/", "-provider", "test", "-log-level", "debug"})
->>>>>>> 9a5df90a
+	conf, err := config.Load([]string{"-origin-url", "http://example.com/",
+		"-provider", "test", "-log-level", "debug"})
 	if err != nil {
 		t.Errorf("Could not load configuration: %s", err.Error())
 	}
