--- conflicted
+++ resolved
@@ -61,17 +61,10 @@
 	br := bytes.NewBuffer([]byte("test"))
 	w := httptest.NewRecorder()
 	r := httptest.NewRequest("GET", es.URL, br)
-<<<<<<< HEAD
-	r = r.WithContext(tc.WithResources(r.Context(),
-		request.NewResources(oc, pc, nil, nil, nil, nil, testLogger)))
-
-	DoProxy(w, r)
-=======
-	r = r.WithContext(tc.WithResources(r.Context(), request.NewResources(oc, pc, nil, nil, nil, nil, testLogger)))
-
-	//req := model.NewRequest("TestProxyRequest", r.Method, r.URL, http.Header{"testHeaderName": []string{"testHeaderValue"}}, time.Duration(30)*time.Second, r, tu.NewTestWebClient())
-	DoProxy(w, r, true)
->>>>>>> 2e1512ef
+	r = r.WithContext(tc.WithResources(r.Context(),
+		request.NewResources(oc, pc, nil, nil, nil, nil, testLogger)))
+
+	DoProxy(w, r, true)
 	resp := w.Result()
 
 	err = testStatusCodeMatch(resp.StatusCode, http.StatusOK)
@@ -117,17 +110,10 @@
 	br := bytes.NewBuffer([]byte("test"))
 	w := httptest.NewRecorder()
 	r := httptest.NewRequest("GET", badUpstream, br)
-<<<<<<< HEAD
-	r = r.WithContext(tc.WithResources(r.Context(),
-		request.NewResources(oc, pc, nil, nil, nil, nil, testLogger)))
-
-	DoProxy(w, r)
-=======
-	r = r.WithContext(tc.WithResources(r.Context(), request.NewResources(oc, pc, nil, nil, nil, nil, testLogger)))
-
-	//req := model.NewRequest("TestProxyRequest", r.Method, r.URL, make(http.Header), time.Duration(30)*time.Second, r, tu.NewTestWebClient())
-	DoProxy(w, r, true)
->>>>>>> 2e1512ef
+	r = r.WithContext(tc.WithResources(r.Context(),
+		request.NewResources(oc, pc, nil, nil, nil, nil, testLogger)))
+
+	DoProxy(w, r, true)
 	resp := w.Result()
 
 	err = testStatusCodeMatch(resp.StatusCode, http.StatusBadGateway)
@@ -166,23 +152,14 @@
 	oc.HTTPClient = http.DefaultClient
 	w := httptest.NewRecorder()
 	r := httptest.NewRequest("GET", s.URL, nil)
-<<<<<<< HEAD
-	r = r.WithContext(tc.WithResources(r.Context(),
-		request.NewResources(oc, pc, nil, nil, nil, nil, testLogger)))
-=======
-	r = r.WithContext(tc.WithResources(r.Context(), request.NewResources(oc, pc, nil, nil, nil, nil, testLogger)))
->>>>>>> 2e1512ef
+	r = r.WithContext(tc.WithResources(r.Context(),
+		request.NewResources(oc, pc, nil, nil, nil, nil, testLogger)))
 
 	if testLogger.HasWarnedOnce("clockoffset.default") {
 		t.Errorf("expected %t got %t", false, true)
 	}
 
-<<<<<<< HEAD
-	DoProxy(w, r)
-=======
-	//req := model.NewRequest("TestProxyRequest", http.MethodGet, r.URL, make(http.Header), time.Duration(30)*time.Second, r, tu.NewTestWebClient())
-	DoProxy(w, r, true)
->>>>>>> 2e1512ef
+	DoProxy(w, r, true)
 	resp := w.Result()
 
 	if !testLogger.HasWarnedOnce("clockoffset.default") {
@@ -223,20 +200,11 @@
 	br := bytes.NewBuffer([]byte("test"))
 	w := httptest.NewRecorder()
 	r := httptest.NewRequest("GET", es.URL, br)
-<<<<<<< HEAD
 	r = r.WithContext(tc.WithResources(r.Context(),
 		request.NewResources(oc, pc, nil, nil, nil, nil, testLogger)))
 
 	// get URL
-	DoProxy(w, r)
-=======
-	r = r.WithContext(tc.WithResources(r.Context(), request.NewResources(oc, pc, nil, nil, nil, nil, testLogger)))
-
-	// get URL
-
-	//req := model.NewRequest("TestProxyRequest", r.Method, r.URL, http.Header{"testHeaderName": []string{"testHeaderValue"}}, time.Duration(30)*time.Second, r, tu.NewTestWebClient())
-	DoProxy(w, r, true)
->>>>>>> 2e1512ef
+	DoProxy(w, r, true)
 	resp := w.Result()
 
 	err = testStatusCodeMatch(resp.StatusCode, http.StatusOK)
@@ -287,20 +255,11 @@
 	br := bytes.NewBuffer([]byte("test"))
 	w := httptest.NewRecorder()
 	r := httptest.NewRequest("GET", es.URL, br)
-<<<<<<< HEAD
 	r = r.WithContext(tc.WithResources(r.Context(),
 		request.NewResources(oc, pc, nil, nil, nil, nil, testLogger)))
 
 	// get URL
-	DoProxy(w, r)
-=======
-	r = r.WithContext(tc.WithResources(r.Context(), request.NewResources(oc, pc, nil, nil, nil, nil, testLogger)))
-
-	// get URL
-
-	//req := model.NewRequest("TestProxyRequest", r.Method, r.URL, http.Header{"testHeaderName": []string{"testHeaderValue"}}, time.Duration(30)*time.Second, r, tu.NewTestWebClient())
-	DoProxy(w, r, true)
->>>>>>> 2e1512ef
+	DoProxy(w, r, true)
 	resp := w.Result()
 
 	err = testStatusCodeMatch(resp.StatusCode, http.StatusOK)
@@ -336,12 +295,8 @@
 	oc.HTTPClient = http.DefaultClient
 
 	r := httptest.NewRequest("GET", "http://example.com/", nil)
-<<<<<<< HEAD
 	r = r.WithContext(tc.WithResources(r.Context(),
 		request.NewResources(oc, nil, nil, nil, nil, nil, testLogger)))
-=======
-	r = r.WithContext(tc.WithResources(r.Context(), request.NewResources(oc, nil, nil, nil, nil, nil, testLogger)))
->>>>>>> 2e1512ef
 	r.Method = "\t"
 	_, _, i := PrepareFetchReader(r)
 	if i != 0 {
