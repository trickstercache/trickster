/*
 * Copyright 2018 The Trickster Authors
 *
 * Licensed under the Apache License, Version 2.0 (the "License");
 * you may not use this file except in compliance with the License.
 * You may obtain a copy of the License at
 *
 *     http://www.apache.org/licenses/LICENSE-2.0
 *
 * Unless required by applicable law or agreed to in writing, software
 * distributed under the License is distributed on an "AS IS" BASIS,
 * WITHOUT WARRANTIES OR CONDITIONS OF ANY KIND, either express or implied.
 * See the License for the specific language governing permissions and
 * limitations under the License.
 */

package routing

import (
	"net/http"
	"net/http/httptest"
	"testing"

	"github.com/trickstercache/trickster/v2/pkg/backends"
	"github.com/trickstercache/trickster/v2/pkg/backends/alb"
	"github.com/trickstercache/trickster/v2/pkg/backends/alb/options"
	"github.com/trickstercache/trickster/v2/pkg/backends/clickhouse"
	"github.com/trickstercache/trickster/v2/pkg/backends/healthcheck"
	"github.com/trickstercache/trickster/v2/pkg/backends/influxdb"
	bo "github.com/trickstercache/trickster/v2/pkg/backends/options"
	"github.com/trickstercache/trickster/v2/pkg/backends/prometheus"
	"github.com/trickstercache/trickster/v2/pkg/backends/providers"
	"github.com/trickstercache/trickster/v2/pkg/backends/reverseproxy"
	"github.com/trickstercache/trickster/v2/pkg/backends/reverseproxycache"
	"github.com/trickstercache/trickster/v2/pkg/backends/rule"
	"github.com/trickstercache/trickster/v2/pkg/cache/registry"
	"github.com/trickstercache/trickster/v2/pkg/config"
	"github.com/trickstercache/trickster/v2/pkg/observability/logging"
	"github.com/trickstercache/trickster/v2/pkg/observability/logging/level"
	"github.com/trickstercache/trickster/v2/pkg/observability/logging/logger"
	"github.com/trickstercache/trickster/v2/pkg/observability/tracing"
	"github.com/trickstercache/trickster/v2/pkg/observability/tracing/exporters/zipkin"
	to "github.com/trickstercache/trickster/v2/pkg/observability/tracing/options"
	"github.com/trickstercache/trickster/v2/pkg/proxy/handlers"
	"github.com/trickstercache/trickster/v2/pkg/proxy/methods"
	"github.com/trickstercache/trickster/v2/pkg/proxy/paths/matching"
	po "github.com/trickstercache/trickster/v2/pkg/proxy/paths/options"
	"github.com/trickstercache/trickster/v2/pkg/proxy/router/lm"
	testutil "github.com/trickstercache/trickster/v2/pkg/testutil"
)

<<<<<<< HEAD
=======
func newPromClient() backends.Backend {
	promClient, _ := prometheus.NewClient("default", nil, lm.NewRouter(), nil, nil, nil)
	return promClient
}

var promClient = newPromClient()

>>>>>>> 3616e52f
func TestRegisterHealthHandler(t *testing.T) {
	router := lm.NewRouter()
	path := "/test"
	hc := healthcheck.New()
	RegisterHealthHandler(router, path, hc)
}

func TestRegisterProxyRoutes(t *testing.T) {
	logger.SetLogger(logging.ConsoleLogger(level.Error))

	conf, err := config.Load([]string{"-log-level", "debug", "-origin-url", "http://1", "-provider", providers.Prometheus})
	if err != nil {
		t.Fatalf("Could not load configuration: %s", err.Error())
	}
	caches := registry.LoadCachesFromConfig(conf)
	defer registry.CloseCaches(caches)
	proxyClients := backends.Backends{"default": promClient}

	err = RegisterProxyRoutes(conf, proxyClients, lm.NewRouter(), lm.NewRouter(), caches, nil, false)
	if err != nil {
		t.Error(err)
	}
	z, err := zipkin.New(&to.Options{ServiceName: "test", Endpoint: "http://1.2.3.4/"})
	if err != nil {
		t.Error(err)
	}
	tr := tracing.Tracers{"test": z}
	o := conf.Backends["default"]
	o.TracingConfigName = "test"

	o.Hosts = []string{"test", "test2"}

	registry.LoadCachesFromConfig(conf)
	proxyClients = backends.Backends{"default": promClient}
	RegisterProxyRoutes(conf, proxyClients, lm.NewRouter(), lm.NewRouter(), caches, tr, false)

	if len(proxyClients) == 0 {
		t.Errorf("expected %d got %d", 1, 0)
	}

	conf.Backends["default"] = bo.New()

	// Test Too Many Defaults
	o1 := conf.Backends["default"]
	o2 := bo.New()

	o1.IsDefault = true
	o2.IsDefault = true

	o1.Provider = providers.ReverseProxyCacheShort
	o2.Provider = providers.ReverseProxyCacheShort

	conf.Backends["2"] = o2

	router := lm.NewRouter()
	proxyClients = backends.Backends{"default": promClient}
	err = RegisterProxyRoutes(conf, proxyClients, router, lm.NewRouter(), caches, tr, false)
	if err == nil {
		t.Error("Expected error for too many default backends.")
	}

	o1.IsDefault = false
	o1.CacheName = "invalid"
	proxyClients = backends.Backends{"default": promClient}
	err = RegisterProxyRoutes(conf, proxyClients, router, lm.NewRouter(), caches, tr, false)
	if err == nil {
		t.Errorf("Expected error for invalid cache name")
	}

	o1.CacheName = o2.CacheName
	proxyClients = backends.Backends{"default": promClient, "2": promClient}
	err = RegisterProxyRoutes(conf, proxyClients, router, lm.NewRouter(), caches, tr, false)
	if err != nil {
		t.Error(err)
	}

	o2.IsDefault = false
	o2.CacheName = "invalid"
	proxyClients = make(backends.Backends)
	err = RegisterProxyRoutes(conf, proxyClients, router, lm.NewRouter(), caches, tr, false)
	if err == nil {
		t.Errorf("Expected error for invalid cache name")
	}

	o2.CacheName = "default"
	proxyClients = backends.Backends{"default": promClient, "2": promClient}
	err = RegisterProxyRoutes(conf, proxyClients, router, lm.NewRouter(), caches, tr, false)
	if err != nil {
		t.Error(err)
	}

	// test the condition where no backends are IsDefault true,
	// and no backends are named default

	o1.IsDefault = false
	o2.IsDefault = false
	conf.Backends["1"] = o1
	delete(conf.Backends, "default")

<<<<<<< HEAD
	for _, pathConfig := range o1.Paths {
		if pathConfig.Path == "/" && len(pathConfig.Methods) > 0 {
			pathConfig.Methods = nil
			break
		}
	}

	_, err = RegisterProxyRoutes(conf, router, lm.NewRouter(), caches, tr, false)
=======
	proxyClients = backends.Backends{"default": promClient, "1": promClient, "2": promClient}
	err = RegisterProxyRoutes(conf, proxyClients, router, lm.NewRouter(), caches, tr, false)
>>>>>>> 3616e52f
	if err != nil {
		t.Error(err)
	}

}

func TestRegisterProxyRoutesInflux(t *testing.T) {
	logger.SetLogger(logging.ConsoleLogger(level.Error))
	conf, err := config.Load([]string{"-log-level", "debug", "-origin-url", "http://1", "-provider", providers.InfluxDB})
	if err != nil {
		t.Fatalf("Could not load configuration: %s", err.Error())
	}

	caches := registry.LoadCachesFromConfig(conf)
	logger.SetLogger(logging.ConsoleLogger(level.Info))
	defer registry.CloseCaches(caches)
	influxClient, _ := influxdb.NewClient("default", nil, lm.NewRouter(), nil, nil, nil)
	proxyClients := backends.Backends{"default": influxClient}
	err = RegisterProxyRoutes(conf, proxyClients, lm.NewRouter(), lm.NewRouter(), caches,
		nil, false)
	if err != nil {
		t.Error(err)
	}

	if len(proxyClients) == 0 {
		t.Errorf("expected %d got %d", 1, 0)
	}

}

func TestRegisterProxyRoutesReverseProxy(t *testing.T) {
	logger.SetLogger(logging.ConsoleLogger(level.Error))
	conf, err := config.Load([]string{"-log-level", "debug",
		"-origin-url", "http://1", "-provider", providers.ReverseProxyShort})
	if err != nil {
		t.Fatalf("Could not load configuration: %s", err.Error())
	}

	caches := registry.LoadCachesFromConfig(conf)
	defer registry.CloseCaches(caches)
	logger.SetLogger(logging.ConsoleLogger(level.Info))
	rpClient, _ := reverseproxy.NewClient("default", nil, lm.NewRouter(), nil, nil, nil)
	proxyClients := backends.Backends{"default": rpClient}
	err = RegisterProxyRoutes(conf, proxyClients, lm.NewRouter(), lm.NewRouter(), caches,
		nil, false)
	if err != nil {
		t.Error(err)
	}

	if len(proxyClients) == 0 {
		t.Errorf("expected %d got %d", 1, 0)
	}

}

func TestRegisterProxyRoutesClickHouse(t *testing.T) {
	logger.SetLogger(logging.ConsoleLogger(level.Error))
	conf, err := config.Load([]string{"-log-level", "debug", "-origin-url", "http://1", "-provider", providers.ClickHouse})
	if err != nil {
		t.Fatalf("Could not load configuration: %s", err.Error())
	}
	caches := registry.LoadCachesFromConfig(conf)
	defer registry.CloseCaches(caches)
	logger.SetLogger(logging.ConsoleLogger(level.Info))
	clickhouseClient, _ := clickhouse.NewClient("default", nil, lm.NewRouter(), nil, nil, nil)
	proxyClients := backends.Backends{"default": clickhouseClient}
	err = RegisterProxyRoutes(conf, proxyClients, lm.NewRouter(), lm.NewRouter(), caches,
		nil, false)
	if err != nil {
		t.Error(err)
	}

	if len(proxyClients) == 0 {
		t.Errorf("expected %d got %d", 1, 0)
	}
}

func TestRegisterProxyRoutesALB(t *testing.T) {
	logger.SetLogger(logging.ConsoleLogger(level.Error))
	conf, err := config.Load([]string{"-log-level", "debug", "-origin-url", "http://1", "-provider", providers.ALB})
	if err != nil {
		t.Fatalf("Could not load configuration: %s", err.Error())
	}

	conf.Backends["default"].ALBOptions = &options.Options{MechanismName: "tsm", OutputFormat: providers.Prometheus}

	caches := registry.LoadCachesFromConfig(conf)
	defer registry.CloseCaches(caches)
	logger.SetLogger(logging.ConsoleLogger(level.Info))

	albClient, _ := alb.NewClient("default", nil, lm.NewRouter(), nil, nil, nil)
	proxyClients := backends.Backends{"default": albClient}
	err = RegisterProxyRoutes(conf, proxyClients, lm.NewRouter(), lm.NewRouter(), caches,
		nil, false)
	if err != nil {
		t.Error(err)
	}

	if len(proxyClients) == 0 {
		t.Errorf("expected %d got %d", 1, 0)
	}

}

func TestRegisterProxyRoutesWithReqRewriters(t *testing.T) {
	logger.SetLogger(logging.ConsoleLogger(level.Error))
	conf, err := config.Load([]string{"-config", "../../testdata/test.routing.req_rewriter.conf"})
	if err != nil {
		t.Fatalf("Could not load configuration: %s", err.Error())
	}

	tpo := po.New()
	tpo.ReqRewriterName = "path"
	conf.Backends["test"].Paths = append(conf.Backends["test"].Paths, tpo)

	caches := registry.LoadCachesFromConfig(conf)
	defer registry.CloseCaches(caches)
	logger.SetLogger(logging.ConsoleLogger(level.Info))
	ruleClient, _ := rule.NewClient("test", nil, lm.NewRouter(), nil, nil, nil)
	proxyClients := backends.Backends{"test": ruleClient}
	err = RegisterProxyRoutes(conf, proxyClients, lm.NewRouter(), lm.NewRouter(), caches,
		nil, false)
	if err != nil {
		t.Error(err)
	}

	if len(proxyClients) != 2 {
		t.Errorf("expected %d got %d", 1, len(proxyClients))
	}
}

func TestRegisterProxyRoutesMultipleDefaults(t *testing.T) {
	logger.SetLogger(logging.ConsoleLogger(level.Error))
	expected1 := "only one backend can be marked as default. Found both test and test2"
	expected2 := "only one backend can be marked as default. Found both test2 and test"

	a := []string{"-config", "../../testdata/test.too_many_defaults.conf"}
	conf, err := config.Load(a)
	if err != nil {
		t.Fatalf("Could not load configuration: %s", err.Error())
	}
	caches := registry.LoadCachesFromConfig(conf)
	defer registry.CloseCaches(caches)
	proxyClients := make(backends.Backends)
	err = RegisterProxyRoutes(conf, proxyClients, lm.NewRouter(), lm.NewRouter(), caches,
		nil, false)
	if err == nil {
		t.Errorf("expected error `%s` got nothing", expected1)
	} else if err.Error() != expected1 && err.Error() != expected2 {
		t.Errorf("expected error `%s` got `%s`", expected1, err.Error())
	}
}

func TestRegisterProxyRoutesBadProvider(t *testing.T) {
	logger.SetLogger(logging.ConsoleLogger(level.Error))
	expected := "unknown backend provider in backend options. backendName: test, backendProvider: foo"
	a := []string{"-config", "../../testdata/test.unknown_backend_provider.conf"}
	conf, err := config.Load(a)
	if err != nil {
		t.Fatalf("Could not load configuration: %s", err.Error())
	}
	caches := registry.LoadCachesFromConfig(conf)
	defer registry.CloseCaches(caches)
	logger.SetLogger(logging.ConsoleLogger(level.Info))
	proxyClients := make(backends.Backends)
	err = RegisterProxyRoutes(conf, proxyClients, lm.NewRouter(), lm.NewRouter(), caches,
		nil, false)
	if err == nil {
		t.Errorf("expected error `%s` got nothing", expected)
	} else if err.Error() != expected {
		t.Errorf("expected error `%s` got `%s`", expected, err.Error())
	}
}

func TestRegisterMultipleBackends(t *testing.T) {
	logger.SetLogger(logging.ConsoleLogger(level.Error))
	a := []string{"-config", "../../testdata/test.multiple_backends.conf"}
	conf, err := config.Load(a)
	if err != nil {
		t.Fatalf("Could not load configuration: %s", err.Error())
	}
	caches := registry.LoadCachesFromConfig(conf)
	defer registry.CloseCaches(caches)
	logger.SetLogger(logging.ConsoleLogger(level.Info))
	proxyClients := backends.Backends{"test": promClient, "test2": promClient}
	err = RegisterProxyRoutes(conf, proxyClients, lm.NewRouter(), lm.NewRouter(), caches,
		nil, false)
	if err != nil {
		t.Error(err)
	}
}

func TestRegisterMultipleBackendsPlusDefault(t *testing.T) {
	logger.SetLogger(logging.ConsoleLogger(level.Error))
	a := []string{"-config", "../../testdata/test.multiple_backends_plus_default.conf"}
	conf, err := config.Load(a)
	if err != nil {
		t.Fatalf("Could not load configuration: %s", err.Error())
	}
	caches := registry.LoadCachesFromConfig(conf)
	defer registry.CloseCaches(caches)
	logger.SetLogger(logging.ConsoleLogger(level.Info))
	proxyClients := backends.Backends{"default": promClient}
	err = RegisterProxyRoutes(conf, proxyClients, lm.NewRouter(), lm.NewRouter(), caches,
		nil, false)
	if err != nil {
		t.Error(err)
	}
	if !conf.Backends["default"].IsDefault {
		t.Errorf("expected backend %s.IsDefault to be true", "default")
	}
}

func TestRegisterPathRoutes(t *testing.T) {
	logger.SetLogger(logging.ConsoleLogger(level.Info))
	p := po.List{{}}
	RegisterPathRoutes(nil, nil, nil, nil, nil, nil, p, nil)

	conf, err := config.Load([]string{"-log-level", "debug", "-origin-url",
		"http://1", "-provider", providers.ReverseProxyCacheShort})
	if err != nil {
		t.Fatalf("Could not load configuration: %s", err.Error())
	}

	var i5000 int64 = 5000
	conf.Frontend.MaxRequestBodySizeBytes = &i5000

	oo := conf.Backends["default"]
	rpc, _ := reverseproxycache.NewClient("test", oo, lm.NewRouter(), nil, nil, nil)
	dpc := rpc.DefaultPathConfigs(oo)
	for _, pathConfig := range dpc {
		if pathConfig.Path == "/" && len(pathConfig.Methods) > 0 {
			pathConfig.Methods = nil
			break
		}
	}

	testHandler := http.HandlerFunc(testutil.BasicHTTPHandler)
	handlers := handlers.Lookup{"testHandler": testHandler}

	RegisterPathRoutes(nil, conf, handlers, rpc, oo, nil, dpc, nil)

	router := lm.NewRouter()
	dpc = rpc.DefaultPathConfigs(oo)
	// Find the path config with GET and HEAD methods and update it
	for _, pathConfig := range dpc {
		if pathConfig.Path == "/" && len(pathConfig.Methods) > 0 {
			pathConfig.Methods = []string{"*"}
			pathConfig.Handler = testHandler
			pathConfig.HandlerName = "testHandler"
			pathConfig.ReqRewriter = testutil.NewTestRewriteInstructions()
			break
		}
	}
	RegisterPathRoutes(router, conf, handlers, rpc, oo, nil, dpc, nil)

}

func TestValidateRuleClients(t *testing.T) {

	logger.SetLogger(logging.ConsoleLogger(level.Error))
	c, err := rule.NewClient("test", nil, nil, nil, nil, nil)
	if err != nil {
		t.Error(err)
	}

	var cl = backends.Backends{"test": c}
	rule.ValidateOptions(cl, nil)

	conf, err := config.Load([]string{"-log-level", "debug", "-origin-url",
		"http://1", "-provider", providers.ReverseProxyCacheShort})
	if err != nil {
		t.Fatalf("Could not load configuration: %s", err.Error())
	}

	caches := registry.LoadCachesFromConfig(conf)
	defer registry.CloseCaches(caches)

	o := conf.Backends["default"]
	o.Provider = providers.Rule

	logger.SetLogger(logging.ConsoleLogger(level.Info))
	proxyClients := backends.Backends{"default": promClient}
	err = RegisterProxyRoutes(conf, proxyClients, lm.NewRouter(), lm.NewRouter(), caches,
		nil, false)
	if err != nil {
		t.Error(err)
	}

}

func TestRegisterDefaultBackendRoutes(t *testing.T) {

	// successful passing of this test is no panic

	r := lm.NewRouter()
	conf := config.NewConfig()
	oo := conf.Backends["default"]
	w := httptest.NewRecorder()
	l := logging.StreamLogger(w, level.Debug)
	logger.SetLogger(l)

	po1 := po.New()
	po1.Path = "/"
	po1.Handler = http.HandlerFunc(testutil.BasicHTTPHandler)
	po1.Methods = methods.GetAndPost()
	po1.MatchType = matching.PathMatchTypePrefix

	oo.TracingConfigName = "testTracer"
	oo.Paths = po.List{po1}
	oo.IsDefault = true
	rpc, _ := reverseproxycache.NewClient("default", oo, lm.NewRouter(), nil, nil, nil)
	b := backends.Backends{"default": rpc}

	tr := tracing.Tracers{"testTracer": testutil.NewTestTracer()}

	ri := testutil.NewTestRewriteInstructions()
	oo.ReqRewriter = ri
	po1.ReqRewriter = ri
	RegisterDefaultBackendRoutes(r, conf, b, tr)

	r = lm.NewRouter()
	po1.MatchType = matching.PathMatchTypeExact
	RegisterDefaultBackendRoutes(r, conf, b, tr)

	logger.SetLogger(logging.ConsoleLogger(level.Info))
	l.Close()
}<|MERGE_RESOLUTION|>--- conflicted
+++ resolved
@@ -49,8 +49,6 @@
 	testutil "github.com/trickstercache/trickster/v2/pkg/testutil"
 )
 
-<<<<<<< HEAD
-=======
 func newPromClient() backends.Backend {
 	promClient, _ := prometheus.NewClient("default", nil, lm.NewRouter(), nil, nil, nil)
 	return promClient
@@ -58,7 +56,6 @@
 
 var promClient = newPromClient()
 
->>>>>>> 3616e52f
 func TestRegisterHealthHandler(t *testing.T) {
 	router := lm.NewRouter()
 	path := "/test"
@@ -158,19 +155,8 @@
 	conf.Backends["1"] = o1
 	delete(conf.Backends, "default")
 
-<<<<<<< HEAD
-	for _, pathConfig := range o1.Paths {
-		if pathConfig.Path == "/" && len(pathConfig.Methods) > 0 {
-			pathConfig.Methods = nil
-			break
-		}
-	}
-
-	_, err = RegisterProxyRoutes(conf, router, lm.NewRouter(), caches, tr, false)
-=======
 	proxyClients = backends.Backends{"default": promClient, "1": promClient, "2": promClient}
 	err = RegisterProxyRoutes(conf, proxyClients, router, lm.NewRouter(), caches, tr, false)
->>>>>>> 3616e52f
 	if err != nil {
 		t.Error(err)
 	}
