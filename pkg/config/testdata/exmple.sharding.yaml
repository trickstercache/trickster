--- conflicted
+++ resolved
@@ -8,12 +8,9 @@
     keep_alive_timeout: 5m0s
     max_idle_conns: 20
     cache_name: default
-<<<<<<< HEAD
     cache_key_prefix: prometheus:9090
-=======
     chunk_read_concurrency_limit: 16
     chunk_write_concurrency_limit: 16
->>>>>>> f81ab51b
     healthcheck: {}
     timeseries_retention_factor: 1024
     timeseries_eviction_method: oldest
