/*
 * Copyright 2018 Comcast Cable Communications Management, LLC
 *
 * Licensed under the Apache License, Version 2.0 (the "License");
 * you may not use this file except in compliance with the License.
 * You may obtain a copy of the License at
 *
 *     http://www.apache.org/licenses/LICENSE-2.0
 *
 * Unless required by applicable law or agreed to in writing, software
 * distributed under the License is distributed on an "AS IS" BASIS,
 * WITHOUT WARRANTIES OR CONDITIONS OF ANY KIND, either express or implied.
 * See the License for the specific language governing permissions and
 * limitations under the License.
 */

package defaults

import (
	"github.com/tricksterproxy/trickster/pkg/cache/evictionmethods"
	"github.com/tricksterproxy/trickster/pkg/cache/types"
)

const (
	// DefaultLogFile is the default disk location for log files.
	// we use an empty string to indicate log to console
	DefaultLogFile = ""
	// DefaultLogLevel is the default level for logging
	DefaultLogLevel = "INFO"

	// DefaultProxyListenPort is the default port that the HTTP frontend will listen on
	DefaultProxyListenPort = 8480
	// DefaultProxyListenAddress is the default address that the HTTP frontend will listen on
	DefaultProxyListenAddress = ""

	// DefaultMetricsListenPort is the default port that the HTTP metrics endpoint will listen on
	DefaultMetricsListenPort = 8481
	// DefaultMetricsListenAddress is the default address that the HTTP metrics endpoint will listen on
	DefaultMetricsListenAddress = ""

	// 8482 is reserved for mockster, allowing the default TLS port to end with 3

	// DefaultTLSProxyListenPort is the default port that the TLS frontend endpoint will listen on
	DefaultTLSProxyListenPort = 8483
	// DefaultTLSProxyListenAddress is the default address that the TLS frontend endpoint will listen on
	DefaultTLSProxyListenAddress = ""

	// DefaultReloadPort is the default port that the Reload endpoint will listen on
	DefaultReloadPort = 8484
	// DefaultReloadAddress is the default address that the Reload endpoint will listen on
	DefaultReloadAddress = "127.0.0.1"
	// DefaultDrainTimeoutSecs is the default time that is allowed for an old configuration's requests to drain
	// before its resources are closed
	DefaultDrainTimeoutSecs = 30
	// DefaultRateLimitSecs is the default Rate Limit time for Config Reloads
	DefaultRateLimitSecs = 3

	// DefaultTracerImplemetation is the default distributed tracer implementation
	DefaultTracerImplemetation = "opentelemetry"
	// DefaultExporterImplementation is the default distributed tracer exporter implementation
	DefaultExporterImplementation = "noop"

	// DefaultCacheType is the default cache type for any defined cache
	DefaultCacheType = "memory"
	// DefaultCacheTypeID is the default cache type ID for any defined cache
	// and should align with DefaultCacheType
	DefaultCacheTypeID = types.CacheTypeMemory

	// DefaultTimeseriesTTLSecs is the default Cache TTL for Time Series Objects
	DefaultTimeseriesTTLSecs = 21600
	// DefaultFastForwardTTLSecs is the default Cache TTL for Time Series Fast Forward Objects
	DefaultFastForwardTTLSecs = 15
	// DefaultMaxTTLSecs is the default Maximum TTL of any cache object
	DefaultMaxTTLSecs = 86400
	// DefaultRevalidationFactor is the default Cache Object Freshness Lifetime to TTL mulitplier
	DefaultRevalidationFactor = 2
	// DefaultRedisClientType is the default Redis Client Type
	DefaultRedisClientType = "standard"
	// DefaultRedisProtocol is the default Redis Client protocol
	DefaultRedisProtocol = "tcp"
	// DefaultRedisEndpoint is the default Redis Client endpoint
	DefaultRedisEndpoint = "redis:6379"
	// DefaultBBoltFile is the default bbolt Cache filename
	DefaultBBoltFile = "trickster.db"
	// DefaultBBoltBucket is the default bbolt Cache bucket name
	DefaultBBoltBucket = "trickster"
	// DefaultCacheIndexReap is the default Cache Index Reap interval (in seconds)
	DefaultCacheIndexReap = 3
	// DefaultCacheIndexFlush is the default Cache Index Flush interval (in seconds)
	DefaultCacheIndexFlush = 5
	// DefaultCacheMaxSizeBytes is the default Max Cache Size in Bytes
	DefaultCacheMaxSizeBytes = 536870912
	// DefaultMaxSizeBackoffBytes is the default Max Cache Backoff Size in Bytes
	DefaultMaxSizeBackoffBytes = 16777216
	// DefaultMaxSizeObjects is the default Max Cache Object Count
	DefaultMaxSizeObjects = 0
	// DefaultMaxSizeBackoffObjects is the default Max Cache Backoff Object Count
	DefaultMaxSizeBackoffObjects = 100
	// DefaultMaxObjectSizeBytes is the default Max Size of any Cache Object
	DefaultMaxObjectSizeBytes = 524288
	// DefaultOriginTRF is the default Timeseries Retention Factor for Time Series-based Origins
	DefaultOriginTRF = 1024
	// DefaultOriginTEM is the default Timeseries Eviction Method for Time Series-based Origins
	DefaultOriginTEM = evictionmethods.EvictionMethodOldest
	// DefaultOriginTEMName is the default Timeseries Eviction Method name for Time Series-based Origins
	DefaultOriginTEMName = "oldest"
	// DefaultOriginTimeoutSecs is the default Upstream Request Timeout for Origins
	DefaultOriginTimeoutSecs = 180
	// DefaultOriginCacheName is the default Cache Name for Origins
	DefaultOriginCacheName = "default"
	// DefaultOriginNegativeCacheName is the default Negative Cache Name for Origins
	DefaultOriginNegativeCacheName = "default"
	// DefaultTracingConfigName is the default Tracing Config Name for Origins
	DefaultTracingConfigName = "default"
	// DefaultBackfillToleranceSecs is the default Backfill Tolerance setting for Origins
	DefaultBackfillToleranceSecs = 0
	// DefaultKeepAliveTimeoutSecs is the default Keep Alive Timeout for Origins' upstream client pools
	DefaultKeepAliveTimeoutSecs = 300
	// DefaultMaxIdleConns is the default number of Idle Connections in Origins' upstream client pools
	DefaultMaxIdleConns = 20
	// DefaultHealthCheckPath is the default value (noop) for Origins' Health Check Path
	DefaultHealthCheckPath = "-"
	// DefaultHealthCheckQuery is the default value (noop) for Origins' Health Check Query Parameters
	DefaultHealthCheckQuery = "-"
	// DefaultHealthCheckVerb is the default value (noop) for Origins' Health Check Verb
	DefaultHealthCheckVerb = "-"
	// DefaultConfigHandlerPath is the default value for the Trickster Config Printout Handler path
	DefaultConfigHandlerPath = "/trickster/config"
	// DefaultPingHandlerPath is the default value for the Trickster Config Ping Handler path
	DefaultPingHandlerPath = "/trickster/ping"
	// DefaultReloadHandlerPath defines the defaupt path for the Reload Handler
	DefaultReloadHandlerPath = "/trickster/config/reload"
	// DefaultMaxRuleExecutions is the default value for the number of allowed Rule executions per Request
	DefaultMaxRuleExecutions = 16
<<<<<<< HEAD
=======
	// DefaultConfigPath defines the default location of the Trickster config file
	DefaultConfigPath = "/etc/trickster/trickster.conf"
	// DefaultPprofServerName defines the default Pprof Server Name
	DefaultPprofServerName = "both"
>>>>>>> 115c2b1d
)

// DefaultCompressableTypes returns a list of types that Trickster should compress before caching
func DefaultCompressableTypes() []string {
	return []string{
		"text/html",
		"text/javascript",
		"text/css",
		"text/plain",
		"text/xml",
		"text/json",
		"application/json",
		"application/javascript",
		"application/xml",
	}
}<|MERGE_RESOLUTION|>--- conflicted
+++ resolved
@@ -132,13 +132,10 @@
 	DefaultReloadHandlerPath = "/trickster/config/reload"
 	// DefaultMaxRuleExecutions is the default value for the number of allowed Rule executions per Request
 	DefaultMaxRuleExecutions = 16
-<<<<<<< HEAD
-=======
 	// DefaultConfigPath defines the default location of the Trickster config file
 	DefaultConfigPath = "/etc/trickster/trickster.conf"
 	// DefaultPprofServerName defines the default Pprof Server Name
 	DefaultPprofServerName = "both"
->>>>>>> 115c2b1d
 )
 
 // DefaultCompressableTypes returns a list of types that Trickster should compress before caching
