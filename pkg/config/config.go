/*
 * Copyright 2018 Comcast Cable Communications Management, LLC
 *
 * Licensed under the Apache License, Version 2.0 (the "License");
 * you may not use this file except in compliance with the License.
 * You may obtain a copy of the License at
 *
 *     http://www.apache.org/licenses/LICENSE-2.0
 *
 * Unless required by applicable law or agreed to in writing, software
 * distributed under the License is distributed on an "AS IS" BASIS,
 * WITHOUT WARRANTIES OR CONDITIONS OF ANY KIND, either express or implied.
 * See the License for the specific language governing permissions and
 * limitations under the License.
 */

// Package config provides Trickster configuration abilities, including
// parsing and printing configuration files, command line parameters, and
// environment variables, as well as default values and state.
package config

import (
	"bytes"
	"errors"
	"fmt"
	"io/ioutil"
	"net/http"
	"os"
	"strings"
	"sync"
	"time"

	"github.com/tricksterproxy/trickster/pkg/cache/evictionmethods"
	cache "github.com/tricksterproxy/trickster/pkg/cache/options"
	"github.com/tricksterproxy/trickster/pkg/cache/types"
	d "github.com/tricksterproxy/trickster/pkg/config/defaults"
	reload "github.com/tricksterproxy/trickster/pkg/config/reload/options"
	"github.com/tricksterproxy/trickster/pkg/proxy/forwarding"
	"github.com/tricksterproxy/trickster/pkg/proxy/headers"
	origins "github.com/tricksterproxy/trickster/pkg/proxy/origins/options"
	rule "github.com/tricksterproxy/trickster/pkg/proxy/origins/rule/options"
	"github.com/tricksterproxy/trickster/pkg/proxy/paths/matching"
	rewriter "github.com/tricksterproxy/trickster/pkg/proxy/request/rewriter"
	rwopts "github.com/tricksterproxy/trickster/pkg/proxy/request/rewriter/options"
	to "github.com/tricksterproxy/trickster/pkg/proxy/tls/options"
	tracing "github.com/tricksterproxy/trickster/pkg/tracing/options"

	"github.com/BurntSushi/toml"
)

// Config is the main configuration object
type Config struct {
	// Main is the primary MainConfig section
	Main *MainConfig `toml:"main"`
	// Origins is a map of OriginConfigs
	Origins map[string]*origins.Options `toml:"origins"`
	// Caches is a map of CacheConfigs
	Caches map[string]*cache.Options `toml:"caches"`
	// ProxyServer is provides configurations about the Proxy Front End
	Frontend *FrontendConfig `toml:"frontend"`
	// Logging provides configurations that affect logging behavior
	Logging *LoggingConfig `toml:"logging"`
	// Metrics provides configurations for collecting Metrics about the application
	Metrics *MetricsConfig `toml:"metrics"`
	// TracingConfigs provides the distributed tracing configuration
	TracingConfigs map[string]*tracing.Options `toml:"tracing"`
	// NegativeCacheConfigs is a map of NegativeCacheConfigs
	NegativeCacheConfigs map[string]NegativeCacheConfig `toml:"negative_caches"`
	// Rules is a map of the Rules
	Rules map[string]*rule.Options `toml:"rules"`
	// RequestRewriters is a map of the Rewriters
	RequestRewriters map[string]*rwopts.Options `toml:"request_rewriters"`
	// ReloadConfig provides configurations for in-process config reloading
	ReloadConfig *reload.Options `toml:"reloading"`

	// Resources holds runtime resources uses by the Config
	Resources *Resources `toml:"-"`

	CompiledRewriters  map[string]rewriter.RewriteInstructions `toml:"-"`
	activeCaches       map[string]bool
	providedOriginURL  string
	providedOriginType string

	LoaderWarnings []string `toml:"-"`
}

// MainConfig is a collection of general configuration values.
type MainConfig struct {
	// InstanceID represents a unique ID for the current instance, when multiple instances on the same host
	InstanceID int `toml:"instance_id"`
	// ConfigHandlerPath provides the path to register the Config Handler for outputting the running configuration
	ConfigHandlerPath string `toml:"config_handler_path"`
	// PingHandlerPath provides the path to register the Ping Handler for checking that Trickster is running
	PingHandlerPath string `toml:"ping_handler_path"`
	// ReloadHandlerPath provides the path to register the Config Reload Handler
	ReloadHandlerPath string `toml:"reload_handler_path"`
	// PprofServer provides the name of the http listener that will host the pprof debugging routes
	// Options are: "metrics", "reload", "both", or "off"; default is both
	PprofServer string `toml:"pprof_server"`

	configFilePath      string
	configLastModified  time.Time
	configRateLimitTime time.Time
	stalenessCheckLock  *sync.Mutex
}

// FrontendConfig is a collection of configurations for the main http frontend for the application
type FrontendConfig struct {
	// ListenAddress is IP address for the main http listener for the application
	ListenAddress string `toml:"listen_address"`
	// ListenPort is TCP Port for the main http listener for the application
	ListenPort int `toml:"listen_port"`
	// TLSListenAddress is IP address for the tls  http listener for the application
	TLSListenAddress string `toml:"tls_listen_address"`
	// TLSListenPort is the TCP Port for the tls http listener for the application
	TLSListenPort int `toml:"tls_listen_port"`
	// ConnectionsLimit indicates how many concurrent front end connections trickster will handle at any time
	ConnectionsLimit int `toml:"connections_limit"`

	// ServeTLS indicates whether to listen and serve on the TLS port, meaning
	// at least one origin configuration has a valid certificate and key file configured.
	ServeTLS bool `toml:"-"`
}

// LoggingConfig is a collection of Logging configurations
type LoggingConfig struct {
	// LogFile provides the filepath to the instances's logfile. Set as empty string to Log to Console
	LogFile string `toml:"log_file"`
	// LogLevel provides the most granular level (e.g., DEBUG, INFO, ERROR) to log
	LogLevel string `toml:"log_level"`
}

// MetricsConfig is a collection of Metrics Collection configurations
type MetricsConfig struct {
	// ListenAddress is IP address from which the Application Metrics are available for pulling at /metrics
	ListenAddress string `toml:"listen_address"`
	// ListenPort is TCP Port from which the Application Metrics are available for pulling at /metrics
	ListenPort int `toml:"listen_port"`
}

// Resources is a collection of values used by configs at runtime that are not part of the config itself
type Resources struct {
	QuitChan chan bool `toml:"-"`
	metadata *toml.MetaData
}

// NegativeCacheConfig is a collection of response codes and their TTLs
type NegativeCacheConfig map[string]int

// Clone returns an exact copy of a NegativeCacheConfig
func (nc NegativeCacheConfig) Clone() NegativeCacheConfig {
	nc2 := make(NegativeCacheConfig)
	for k, v := range nc {
		nc2[k] = v
	}
	return nc2
}

// NewConfig returns a Config initialized with default values.
func NewConfig() *Config {
	return &Config{
		Caches: map[string]*cache.Options{
			"default": cache.NewOptions(),
		},
		Logging: &LoggingConfig{
			LogFile:  d.DefaultLogFile,
			LogLevel: d.DefaultLogLevel,
		},
		Main: &MainConfig{
			ConfigHandlerPath:  d.DefaultConfigHandlerPath,
			PingHandlerPath:    d.DefaultPingHandlerPath,
			ReloadHandlerPath:  d.DefaultReloadHandlerPath,
			PprofServer:        d.DefaultPprofServerName,
			stalenessCheckLock: &sync.Mutex{},
		},
		Metrics: &MetricsConfig{
			ListenPort: d.DefaultMetricsListenPort,
		},
		Origins: map[string]*origins.Options{
			"default": origins.NewOptions(),
		},
		Frontend: &FrontendConfig{
			ListenPort:       d.DefaultProxyListenPort,
			ListenAddress:    d.DefaultProxyListenAddress,
			TLSListenPort:    d.DefaultTLSProxyListenPort,
			TLSListenAddress: d.DefaultTLSProxyListenAddress,
		},
		NegativeCacheConfigs: map[string]NegativeCacheConfig{
			"default": NewNegativeCacheConfig(),
		},
		TracingConfigs: map[string]*tracing.Options{
			"default": tracing.NewOptions(),
		},
		ReloadConfig:   reload.NewOptions(),
		LoaderWarnings: make([]string, 0),
		Resources: &Resources{
			QuitChan: make(chan bool, 1),
		},
	}
}

// NewNegativeCacheConfig returns an empty NegativeCacheConfig
func NewNegativeCacheConfig() NegativeCacheConfig {
	return NegativeCacheConfig{}
}

// loadFile loads application configuration from a TOML-formatted file.
func (c *Config) loadFile(flags *Flags) error {
	b, err := ioutil.ReadFile(flags.ConfigPath)
	if err != nil {
		c.setDefaults(&toml.MetaData{})
		return err
	}
	return c.loadTOMLConfig(string(b), flags)
}

// loadTOMLConfig loads application configuration from a TOML-formatted byte slice.
func (c *Config) loadTOMLConfig(tml string, flags *Flags) error {
	md, err := toml.Decode(tml, c)
	if err != nil {
		c.setDefaults(&toml.MetaData{})
		return err
	}
	err = c.setDefaults(&md)
	if err == nil {
		c.Main.configFilePath = flags.ConfigPath
		c.Main.configLastModified = c.CheckFileLastModified()
	}
	return err
}

// CheckFileLastModified returns the last modified date of the running config file, if present
func (c *Config) CheckFileLastModified() time.Time {
	if c.Main == nil || c.Main.configFilePath == "" {
		return time.Time{}
	}
	file, err := os.Stat(c.Main.configFilePath)
	if err != nil {
		return time.Time{}
	}
	return file.ModTime()
}

func (c *Config) setDefaults(metadata *toml.MetaData) error {

	c.Resources.metadata = metadata

	var err error

	if err = c.processPprofConfig(); err != nil {
		return err
	}

	if c.RequestRewriters != nil {
		if c.CompiledRewriters, err = rewriter.ProcessConfigs(c.RequestRewriters); err != nil {
			return err
		}
	}

	if err = c.processOriginConfigs(metadata); err != nil {
		return err
	}

	tracing.ProcessTracingOptions(c.TracingConfigs, metadata)

<<<<<<< HEAD
	//_, err = tracereg.RegisterAll()

=======
>>>>>>> 2e1512ef
	c.processCachingConfigs(metadata)

	if err = c.validateConfigMappings(); err != nil {
		return err
	}

	if err = c.validateTLSConfigs(); err != nil {
		return err
	}

	return nil
}

// ErrInvalidPprofServerName returns an error for invalid pprof server name
var ErrInvalidPprofServerName = errors.New("invalid pprof server name")

func (c *Config) processPprofConfig() error {
	switch c.Main.PprofServer {
	case "metrics", "reload", "off", "both":
		return nil
	case "":
		c.Main.PprofServer = d.DefaultPprofServerName
		return nil
	}
	return ErrInvalidPprofServerName
}

func (c *Config) validateTLSConfigs() error {
	for _, oc := range c.Origins {
		if oc.TLS != nil {
			b, err := oc.TLS.Validate()
			if err != nil {
				return err
			}
			if b {
				c.Frontend.ServeTLS = true
			}
		}
	}
	return nil
}

var pathMembers = []string{"path", "match_type", "handler", "methods", "cache_key_params",
	"cache_key_headers", "default_ttl_secs", "request_headers", "response_headers",
	"response_headers", "response_code", "response_body", "no_metrics", "collapsed_forwarding"}

func (c *Config) validateConfigMappings() error {
	for k, oc := range c.Origins {

		if err := origins.ValidateOriginName(k); err != nil {
			return err
		}

		if oc.OriginType == "rule" {
			// Rule Type Validations
			r, ok := c.Rules[oc.RuleName]
			if !ok {
				return fmt.Errorf("invalid rule name [%s] provided in origin config [%s]", oc.RuleName, k)
			}
			r.Name = oc.RuleName
			oc.RuleOptions = r
		} else // non-Rule Type Validations
		if _, ok := c.Caches[oc.CacheName]; !ok {
			return fmt.Errorf("invalid cache name [%s] provided in origin config [%s]", oc.CacheName, k)
		}

	}
	return nil
}

func (c *Config) processOriginConfigs(metadata *toml.MetaData) error {

	if metadata == nil {
		return errors.New("invalid config metadata")
	}

	c.activeCaches = make(map[string]bool)

	for k, v := range c.Origins {

		oc := origins.NewOptions()
		oc.Name = k

		if metadata.IsDefined("origins", k, "req_rewriter_name") && v.ReqRewriterName != "" {
			oc.ReqRewriterName = v.ReqRewriterName
			ri, ok := c.CompiledRewriters[oc.ReqRewriterName]
			if !ok {
				return fmt.Errorf("invalid rewriter name %s in origin config %s",
					oc.ReqRewriterName, k)
			}
			oc.ReqRewriter = ri
		}

		if metadata.IsDefined("origins", k, "origin_type") {
			oc.OriginType = v.OriginType
		}

		if metadata.IsDefined("origins", k, "rule_name") {
			oc.RuleName = v.RuleName
		}

		if metadata.IsDefined("origins", k, "path_routing_disabled") {
			oc.PathRoutingDisabled = v.PathRoutingDisabled
		}

		if metadata.IsDefined("origins", k, "hosts") && v != nil {
			oc.Hosts = make([]string, len(v.Hosts))
			copy(oc.Hosts, v.Hosts)
		}

		if metadata.IsDefined("origins", k, "is_default") {
			oc.IsDefault = v.IsDefault
		}
		// If there is only one origin and is_default is not explicitly false, make it true
		if len(c.Origins) == 1 && (!metadata.IsDefined("origins", k, "is_default")) {
			oc.IsDefault = true
		}

		if metadata.IsDefined("origins", k, "require_tls") {
			oc.RequireTLS = v.RequireTLS
		}

		if metadata.IsDefined("origins", k, "cache_name") {
			oc.CacheName = v.CacheName
		}
		c.activeCaches[oc.CacheName] = true

		if metadata.IsDefined("origins", k, "cache_key_prefix") {
			oc.CacheKeyPrefix = v.CacheKeyPrefix
		}

		if metadata.IsDefined("origins", k, "origin_url") {
			oc.OriginURL = v.OriginURL
		}

		if metadata.IsDefined("origins", k, "compressable_types") {
			oc.CompressableTypeList = v.CompressableTypeList
		}

		if metadata.IsDefined("origins", k, "timeout_secs") {
			oc.TimeoutSecs = v.TimeoutSecs
		}

		if metadata.IsDefined("origins", k, "max_idle_conns") {
			oc.MaxIdleConns = v.MaxIdleConns
		}

		if metadata.IsDefined("origins", k, "keep_alive_timeout_secs") {
			oc.KeepAliveTimeoutSecs = v.KeepAliveTimeoutSecs
		}

		if metadata.IsDefined("origins", k, "timeseries_retention_factor") {
			oc.TimeseriesRetentionFactor = v.TimeseriesRetentionFactor
		}

		if metadata.IsDefined("origins", k, "timeseries_eviction_method") {
			oc.TimeseriesEvictionMethodName = strings.ToLower(v.TimeseriesEvictionMethodName)
			if p, ok := evictionmethods.Names[oc.TimeseriesEvictionMethodName]; ok {
				oc.TimeseriesEvictionMethod = p
			}
		}

		if metadata.IsDefined("origins", k, "timeseries_ttl_secs") {
			oc.TimeseriesTTLSecs = v.TimeseriesTTLSecs
		}

		if metadata.IsDefined("origins", k, "max_ttl_secs") {
			oc.MaxTTLSecs = v.MaxTTLSecs
		}

		if metadata.IsDefined("origins", k, "fastforward_ttl_secs") {
			oc.FastForwardTTLSecs = v.FastForwardTTLSecs
		}

		if metadata.IsDefined("origins", k, "fast_forward_disable") {
			oc.FastForwardDisable = v.FastForwardDisable
		}

		if metadata.IsDefined("origins", k, "backfill_tolerance_secs") {
			oc.BackfillToleranceSecs = v.BackfillToleranceSecs
		}

		if metadata.IsDefined("origins", k, "paths") {
			var j = 0
			for l, p := range v.Paths {
				if metadata.IsDefined("origins", k, "paths", l, "req_rewriter_name") &&
					p.ReqRewriterName != "" {
					ri, ok := c.CompiledRewriters[p.ReqRewriterName]
					if !ok {
						return fmt.Errorf("invalid rewriter name %s in path %s of origin config %s",
							p.ReqRewriterName, l, k)
					}
					p.ReqRewriter = ri
				}
				if len(p.Methods) == 0 {
					p.Methods = []string{http.MethodGet, http.MethodHead}
				}
				p.Custom = make([]string, 0)
				for _, pm := range pathMembers {
					if metadata.IsDefined("origins", k, "paths", l, pm) {
						p.Custom = append(p.Custom, pm)
					}
				}
				if metadata.IsDefined("origins", k, "paths", l, "response_body") {
					p.ResponseBodyBytes = []byte(p.ResponseBody)
					p.HasCustomResponseBody = true
				}
				if metadata.IsDefined("origins", k, "paths", l, "collapsed_forwarding") {
					if _, ok := forwarding.CollapsedForwardingTypeNames[p.CollapsedForwardingName]; !ok {
						return fmt.Errorf("invalid collapsed_forwarding name: %s", p.CollapsedForwardingName)
					}
					p.CollapsedForwardingType =
						forwarding.GetCollapsedForwardingType(p.CollapsedForwardingName)
				} else {
					p.CollapsedForwardingType = forwarding.CFTypeBasic
				}
				if mt, ok := matching.Names[strings.ToLower(p.MatchTypeName)]; ok {
					p.MatchType = mt
					p.MatchTypeName = p.MatchType.String()
				} else {
					p.MatchType = matching.PathMatchTypeExact
					p.MatchTypeName = p.MatchType.String()
				}
				oc.Paths[p.Path+"-"+strings.Join(p.Methods, "-")] = p
				j++
			}
		}

		if metadata.IsDefined("origins", k, "negative_cache_name") {
			oc.NegativeCacheName = v.NegativeCacheName
		}

		if metadata.IsDefined("origins", k, "tracing_name") {
			oc.TracingConfigName = v.TracingConfigName
		}

		if metadata.IsDefined("origins", k, "health_check_upstream_path") {
			oc.HealthCheckUpstreamPath = v.HealthCheckUpstreamPath
		}

		if metadata.IsDefined("origins", k, "health_check_verb") {
			oc.HealthCheckVerb = v.HealthCheckVerb
		}

		if metadata.IsDefined("origins", k, "health_check_query") {
			oc.HealthCheckQuery = v.HealthCheckQuery
		}

		if metadata.IsDefined("origins", k, "health_check_headers") {
			oc.HealthCheckHeaders = v.HealthCheckHeaders
		}

		if metadata.IsDefined("origins", k, "max_object_size_bytes") {
			oc.MaxObjectSizeBytes = v.MaxObjectSizeBytes
		}

		if metadata.IsDefined("origins", k, "revalidation_factor") {
			oc.RevalidationFactor = v.RevalidationFactor
		}

		if metadata.IsDefined("origins", k, "multipart_ranges_disabled") {
			oc.MultipartRangesDisabled = v.MultipartRangesDisabled
		}

		if metadata.IsDefined("origins", k, "dearticulate_upstream_ranges") {
			oc.DearticulateUpstreamRanges = v.DearticulateUpstreamRanges
		}

		if metadata.IsDefined("origins", k, "tls") {
			oc.TLS = &to.Options{
				InsecureSkipVerify:        v.TLS.InsecureSkipVerify,
				CertificateAuthorityPaths: v.TLS.CertificateAuthorityPaths,
				PrivateKeyPath:            v.TLS.PrivateKeyPath,
				FullChainCertPath:         v.TLS.FullChainCertPath,
				ClientCertPath:            v.TLS.ClientCertPath,
				ClientKeyPath:             v.TLS.ClientKeyPath,
			}
		}

		c.Origins[k] = oc
	}
	return nil
}

func (c *Config) processCachingConfigs(metadata *toml.MetaData) {

	// setCachingDefaults assumes that processOriginConfigs was just ran

	for k, v := range c.Caches {

		if _, ok := c.activeCaches[k]; !ok {
			// a configured cache was not used by any origin. don't even instantiate it
			delete(c.Caches, k)
			continue
		}

		cc := cache.NewOptions()
		cc.Name = k

		if metadata.IsDefined("caches", k, "cache_type") {
			cc.CacheType = strings.ToLower(v.CacheType)
			if n, ok := types.Names[cc.CacheType]; ok {
				cc.CacheTypeID = n
			}
		}

		if metadata.IsDefined("caches", k, "index", "reap_interval_secs") {
			cc.Index.ReapIntervalSecs = v.Index.ReapIntervalSecs
		}

		if metadata.IsDefined("caches", k, "index", "flush_interval_secs") {
			cc.Index.FlushIntervalSecs = v.Index.FlushIntervalSecs
		}

		if metadata.IsDefined("caches", k, "index", "max_size_bytes") {
			cc.Index.MaxSizeBytes = v.Index.MaxSizeBytes
		}

		if metadata.IsDefined("caches", k, "index", "max_size_backoff_bytes") {
			cc.Index.MaxSizeBackoffBytes = v.Index.MaxSizeBackoffBytes
		}

		if metadata.IsDefined("caches", k, "index", "max_size_objects") {
			cc.Index.MaxSizeObjects = v.Index.MaxSizeObjects
		}

		if metadata.IsDefined("caches", k, "index", "max_size_backoff_objects") {
			cc.Index.MaxSizeBackoffObjects = v.Index.MaxSizeBackoffObjects
		}

		if cc.CacheTypeID == types.CacheTypeRedis {

			var hasEndpoint, hasEndpoints bool

			ct := strings.ToLower(v.Redis.ClientType)
			if metadata.IsDefined("caches", k, "redis", "client_type") {
				cc.Redis.ClientType = ct
			}

			if metadata.IsDefined("caches", k, "redis", "protocol") {
				cc.Redis.Protocol = v.Redis.Protocol
			}

			if metadata.IsDefined("caches", k, "redis", "endpoint") {
				cc.Redis.Endpoint = v.Redis.Endpoint
				hasEndpoint = true
			}

			if metadata.IsDefined("caches", k, "redis", "endpoints") {
				cc.Redis.Endpoints = v.Redis.Endpoints
				hasEndpoints = true
			}

			if cc.Redis.ClientType == "standard" {
				if hasEndpoints && !hasEndpoint {
					c.LoaderWarnings = append(c.LoaderWarnings,
						"'standard' redis type configured, but 'endpoints' value is provided instead of 'endpoint'")
				}
			} else {
				if hasEndpoint && !hasEndpoints {
					c.LoaderWarnings = append(c.LoaderWarnings, fmt.Sprintf(
						"'%s' redis type configured, but 'endpoint' value is provided instead of 'endpoints'",
						cc.Redis.ClientType))
				}
			}

			if metadata.IsDefined("caches", k, "redis", "sentinel_master") {
				cc.Redis.SentinelMaster = v.Redis.SentinelMaster
			}

			if metadata.IsDefined("caches", k, "redis", "password") {
				cc.Redis.Password = v.Redis.Password
			}

			if metadata.IsDefined("caches", k, "redis", "db") {
				cc.Redis.DB = v.Redis.DB
			}

			if metadata.IsDefined("caches", k, "redis", "max_retries") {
				cc.Redis.MaxRetries = v.Redis.MaxRetries
			}

			if metadata.IsDefined("caches", k, "redis", "min_retry_backoff_ms") {
				cc.Redis.MinRetryBackoffMS = v.Redis.MinRetryBackoffMS
			}

			if metadata.IsDefined("caches", k, "redis", "max_retry_backoff_ms") {
				cc.Redis.MaxRetryBackoffMS = v.Redis.MaxRetryBackoffMS
			}

			if metadata.IsDefined("caches", k, "redis", "dial_timeout_ms") {
				cc.Redis.DialTimeoutMS = v.Redis.DialTimeoutMS
			}

			if metadata.IsDefined("caches", k, "redis", "read_timeout_ms") {
				cc.Redis.ReadTimeoutMS = v.Redis.ReadTimeoutMS
			}

			if metadata.IsDefined("caches", k, "redis", "write_timeout_ms") {
				cc.Redis.WriteTimeoutMS = v.Redis.WriteTimeoutMS
			}

			if metadata.IsDefined("caches", k, "redis", "pool_size") {
				cc.Redis.PoolSize = v.Redis.PoolSize
			}

			if metadata.IsDefined("caches", k, "redis", "min_idle_conns") {
				cc.Redis.MinIdleConns = v.Redis.MinIdleConns
			}

			if metadata.IsDefined("caches", k, "redis", "max_conn_age_ms") {
				cc.Redis.MaxConnAgeMS = v.Redis.MaxConnAgeMS
			}

			if metadata.IsDefined("caches", k, "redis", "pool_timeout_ms") {
				cc.Redis.PoolTimeoutMS = v.Redis.PoolTimeoutMS
			}

			if metadata.IsDefined("caches", k, "redis", "idle_timeout_ms") {
				cc.Redis.IdleTimeoutMS = v.Redis.IdleTimeoutMS
			}

			if metadata.IsDefined("caches", k, "redis", "idle_check_frequency_ms") {
				cc.Redis.IdleCheckFrequencyMS = v.Redis.IdleCheckFrequencyMS
			}
		}

		if metadata.IsDefined("caches", k, "filesystem", "cache_path") {
			cc.Filesystem.CachePath = v.Filesystem.CachePath
		}

		if metadata.IsDefined("caches", k, "bbolt", "filename") {
			cc.BBolt.Filename = v.BBolt.Filename
		}

		if metadata.IsDefined("caches", k, "bbolt", "bucket") {
			cc.BBolt.Bucket = v.BBolt.Bucket
		}

		if metadata.IsDefined("caches", k, "badger", "directory") {
			cc.Badger.Directory = v.Badger.Directory
		}

		if metadata.IsDefined("caches", k, "badger", "value_directory") {
			cc.Badger.ValueDirectory = v.Badger.ValueDirectory
		}

		c.Caches[k] = cc
	}
}

// Clone returns an exact copy of the subject *Config
func (c *Config) Clone() *Config {

	nc := NewConfig()
	delete(nc.Caches, "default")
	delete(nc.Origins, "default")

	nc.Main.ConfigHandlerPath = c.Main.ConfigHandlerPath
	nc.Main.InstanceID = c.Main.InstanceID
	nc.Main.PingHandlerPath = c.Main.PingHandlerPath
	nc.Main.ReloadHandlerPath = c.Main.ReloadHandlerPath
	nc.Main.PprofServer = c.Main.PprofServer

	nc.Logging.LogFile = c.Logging.LogFile
	nc.Logging.LogLevel = c.Logging.LogLevel

	nc.Metrics.ListenAddress = c.Metrics.ListenAddress
	nc.Metrics.ListenPort = c.Metrics.ListenPort

	nc.Frontend.ListenAddress = c.Frontend.ListenAddress
	nc.Frontend.ListenPort = c.Frontend.ListenPort
	nc.Frontend.TLSListenAddress = c.Frontend.TLSListenAddress
	nc.Frontend.TLSListenPort = c.Frontend.TLSListenPort
	nc.Frontend.ConnectionsLimit = c.Frontend.ConnectionsLimit
	nc.Frontend.ServeTLS = c.Frontend.ServeTLS

	nc.Resources = &Resources{
		QuitChan: make(chan bool, 1),
	}

	for k, v := range c.Origins {
		nc.Origins[k] = v.Clone()
	}

	for k, v := range c.Caches {
		nc.Caches[k] = v.Clone()
	}

	for k, v := range c.NegativeCacheConfigs {
		nc.NegativeCacheConfigs[k] = v.Clone()
	}

	for k, v := range c.TracingConfigs {
		nc.TracingConfigs[k] = v.Clone()
	}

	if c.Rules != nil && len(c.Rules) > 0 {
		nc.Rules = make(map[string]*rule.Options)
		for k, v := range c.Rules {
			nc.Rules[k] = v.Clone()
		}
	}

	if c.RequestRewriters != nil && len(c.RequestRewriters) > 0 {
		nc.RequestRewriters = make(map[string]*rwopts.Options)
		for k, v := range c.RequestRewriters {
			nc.RequestRewriters[k] = v.Clone()
		}
	}

	return nc
}

// IsStale returns true if the running config is stale versus the
func (c *Config) IsStale() bool {

	c.Main.stalenessCheckLock.Lock()
	defer c.Main.stalenessCheckLock.Unlock()

	if c.Main == nil || c.Main.configFilePath == "" ||
		time.Now().Before(c.Main.configRateLimitTime) {
		return false
	}

	if c.ReloadConfig == nil {
		c.ReloadConfig = reload.NewOptions()
	}

	c.Main.configRateLimitTime =
		time.Now().Add(time.Second * time.Duration(c.ReloadConfig.RateLimitSecs))
	t := c.CheckFileLastModified()
	if t.IsZero() {
		return false
	}
	return t != c.Main.configLastModified
}

func (c *Config) String() string {
	cp := c.Clone()

	// the toml library will panic if the Handler is assigned,
	// even though this field is annotated as skip ("-") in the prototype
	// so we'll iterate the paths and set to nil the Handler (in our local copy only)
	if cp.Origins != nil {
		for _, v := range cp.Origins {
			if v != nil {
				for _, w := range v.Paths {
					w.Handler = nil
					w.KeyHasher = nil
				}
			}
			// also strip out potentially sensitive headers
			hideAuthorizationCredentials(v.HealthCheckHeaders)

			if v.Paths != nil {
				for _, p := range v.Paths {
					hideAuthorizationCredentials(p.RequestHeaders)
					hideAuthorizationCredentials(p.ResponseHeaders)
				}
			}
		}
	}

	// strip Redis password
	for k, v := range cp.Caches {
		if v != nil && cp.Caches[k].Redis.Password != "" {
			cp.Caches[k].Redis.Password = "*****"
		}
	}

	var buf bytes.Buffer
	e := toml.NewEncoder(&buf)
	e.Encode(cp)
	return buf.String()
}

// ConfigFilePath returns the file path from which this configuration is based
func (c *Config) ConfigFilePath() string {
	if c.Main != nil {
		return c.Main.configFilePath
	}
	return ""
}

// Equal returns true if the FrontendConfigs are identical in value.
func (fc *FrontendConfig) Equal(fc2 *FrontendConfig) bool {
	return *fc == *fc2
}

var sensitiveCredentials = map[string]bool{headers.NameAuthorization: true}

func hideAuthorizationCredentials(headers map[string]string) {
	// strip Authorization Headers
	for k := range headers {
		if _, ok := sensitiveCredentials[k]; ok {
			headers[k] = "*****"
		}
	}
}<|MERGE_RESOLUTION|>--- conflicted
+++ resolved
@@ -263,11 +263,6 @@
 
 	tracing.ProcessTracingOptions(c.TracingConfigs, metadata)
 
-<<<<<<< HEAD
-	//_, err = tracereg.RegisterAll()
-
-=======
->>>>>>> 2e1512ef
 	c.processCachingConfigs(metadata)
 
 	if err = c.validateConfigMappings(); err != nil {
