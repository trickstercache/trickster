--- conflicted
+++ resolved
@@ -133,24 +133,6 @@
 		externalPaths, err = ek.queryIngressPathsByService(params)
 		if err != nil {
 			return nil, err
-<<<<<<< HEAD
-=======
-		} else {
-			// Iterate through each ingress retrieved from the API
-			for _, ingress := range ingresses.Items {
-				// Iterate through ingress rules
-				for _, rule := range ingress.Spec.Rules {
-					// Each rule has its own host (ex. localhost, google.com)
-					host := rule.Host
-					// Iterate through the paths for each rule
-					for _, conn := range rule.HTTP.Paths {
-						path := conn.Path
-						service := conn.Backend.Service.Name
-						externalPaths[service] = host + path
-					}
-				}
-			}
->>>>>>> fe8caa62
 		}
 	}
 	// Iterate through exiting output, and add the external address (and any other networking values)
