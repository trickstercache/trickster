--- conflicted
+++ resolved
@@ -20,27 +20,22 @@
 
 import "time"
 
-<<<<<<< HEAD
-// Second is 1B, because 1B Nanoseconds == 1 Second
-const Second = 1000000000
-=======
-type timeSeriesCtxVal int
-
 const (
-	// TimeRangeQueryCtx is a unique Context identifier for Time Range Query information
+  // Second is 1B, because 1B Nanoseconds == 1 Second
+  Second = 1000000000
+  // TimeRangeQueryCtx is a unique Context identifier for Time Range Query information
 	TimeRangeQueryCtx timeSeriesCtxVal = iota
 	// RequestOptionsCtx is a unique Context identifier for Request Options information
 	RequestOptionsCtx
+  // BackfillToleranceFlag is a string that is checked to determine if Backfill Tolerance
+  // should be adjusted for the provided query
+  BackfillToleranceFlag = "trickster-backfill-tolerance:"
+  // FastForwardUserDisableFlag is a string that is checked to determine if Fast Forward
+  // should be selectively disabled for the provided query
+  FastForwardUserDisableFlag = "trickster-fast-forward:off"
 )
 
-// BackfillToleranceFlag is a string that is checked to determine if Backfill Tolerance
-// should be adjusted for the provided query
-const BackfillToleranceFlag = "trickster-backfill-tolerance:"
->>>>>>> 61a74c27
-
-// FastForwardUserDisableFlag is a string that is checked to determine if Fast Forward
-// should be selectively disabled for the provided query
-const FastForwardUserDisableFlag = "trickster-fast-forward:off"
+type timeSeriesCtxVal int
 
 // Timeseries represents a Response Object from a Timeseries Database
 type Timeseries interface {
