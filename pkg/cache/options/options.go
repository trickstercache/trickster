--- conflicted
+++ resolved
@@ -58,11 +58,7 @@
 	CacheTypeID types.CacheType `toml:"-"`
 }
 
-<<<<<<< HEAD
-// New will return a pointer to an OriginConfig with the default configuration settings
-=======
 // New will return a pointer to a cache Options with the default configuration settings
->>>>>>> ee1a03ec
 func New() *Options {
 	return &Options{
 		CacheType:   d.DefaultCacheType,
