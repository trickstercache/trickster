/*
 * Copyright 2018 The Trickster Authors
 *
 * Licensed under the Apache License, Version 2.0 (the "License");
 * you may not use this file except in compliance with the License.
 * You may obtain a copy of the License at
 *
 *     http://www.apache.org/licenses/LICENSE-2.0
 *
 * Unless required by applicable law or agreed to in writing, software
 * distributed under the License is distributed on an "AS IS" BASIS,
 * WITHOUT WARRANTIES OR CONDITIONS OF ANY KIND, either express or implied.
 * See the License for the specific language governing permissions and
 * limitations under the License.
 */

package options

import (
	"errors"
	"fmt"
	"strings"

	badger "github.com/trickstercache/trickster/v2/pkg/cache/badger/options"
	bbolt "github.com/trickstercache/trickster/v2/pkg/cache/bbolt/options"
	filesystem "github.com/trickstercache/trickster/v2/pkg/cache/filesystem/options"
	index "github.com/trickstercache/trickster/v2/pkg/cache/index/options"
	"github.com/trickstercache/trickster/v2/pkg/cache/options/defaults"
	"github.com/trickstercache/trickster/v2/pkg/cache/providers"
	redis "github.com/trickstercache/trickster/v2/pkg/cache/redis/options"
	"github.com/trickstercache/trickster/v2/pkg/util/sets"
)

// Lookup is a map of Options
type Lookup map[string]*Options

// Options is a collection of defining the Trickster Caching Behavior
type Options struct {
	// Name is the Name of the cache, taken from the Key in the Caches map[string]*CacheConfig
	Name string `yaml:"-"`
	// Provider represents the type of cache that we wish to use: "boltdb", "memory", "filesystem", or "redis"
	Provider string `yaml:"provider,omitempty"`
	// Index provides options for the Cache Index
	Index *index.Options `yaml:"index,omitempty"`
	// Redis provides options for Redis caching
	Redis *redis.Options `yaml:"redis,omitempty"`
	// Filesystem provides options for Filesystem caching
	Filesystem *filesystem.Options `yaml:"filesystem,omitempty"`
	// BBolt provides options for BBolt caching
	BBolt *bbolt.Options `yaml:"bbolt,omitempty"`
	// Badger provides options for BadgerDB caching
	Badger *badger.Options `yaml:"badger,omitempty"`

	// Defines if the cache should use cache chunking. Splits cache objects into smaller, reliably-sized parts.
	UseCacheChunking bool `yaml:"use_cache_chunking,omitempty"`
	// Determines chunk size (duration) for timeseries objects, query step * chunk factor
	TimeseriesChunkFactor int64 `yaml:"timeseries_chunk_factor"`
	// Determines chunk size (bytes) for byterange objects
	ByterangeChunkSize int64 `yaml:"byterange_chunk_size"`

	//  Synthetic Values

	// ProviderID represents the internal constant for the provided Provider string
	// and is automatically populated at startup
	ProviderID providers.Provider `yaml:"-"`
}

var restrictedNames = sets.New([]string{"", "none"})
var ErrInvalidName = errors.New("invalid cache name")

// New will return a pointer to a CacheOptions with the default configuration settings
func New() *Options {
	return &Options{
		Provider:              defaults.DefaultCacheProvider,
		ProviderID:            defaults.DefaultCacheProviderID,
		Redis:                 redis.New(),
		Filesystem:            filesystem.New(),
		BBolt:                 bbolt.New(),
		Badger:                badger.New(),
		Index:                 index.New(),
		UseCacheChunking:      defaults.DefaultUseCacheChunking,
		TimeseriesChunkFactor: defaults.DefaultTimeseriesChunkFactor,
		ByterangeChunkSize:    defaults.DefaultByterangeChunkSize,
	}
}

// Clone returns an exact copy of a *CachingConfig
func (c *Options) Clone() *Options {

	out := New()
	out.Name = c.Name
	out.Provider = c.Provider
	out.ProviderID = c.ProviderID

	out.Index.FlushInterval = c.Index.FlushInterval
	out.Index.FlushInterval = c.Index.FlushInterval
	out.Index.MaxSizeBackoffBytes = c.Index.MaxSizeBackoffBytes
	out.Index.MaxSizeBackoffObjects = c.Index.MaxSizeBackoffObjects
	out.Index.MaxSizeBytes = c.Index.MaxSizeBytes
	out.Index.MaxSizeObjects = c.Index.MaxSizeObjects
	out.Index.ReapInterval = c.Index.ReapInterval
	out.Index.ReapInterval = c.Index.ReapInterval

	out.Badger.Directory = c.Badger.Directory
	out.Badger.ValueDirectory = c.Badger.ValueDirectory

	out.Filesystem.CachePath = c.Filesystem.CachePath

	out.BBolt.Bucket = c.BBolt.Bucket
	out.BBolt.Filename = c.BBolt.Filename

	out.Redis.ClientType = c.Redis.ClientType
	out.Redis.DB = c.Redis.DB
	out.Redis.DialTimeout = c.Redis.DialTimeout
	out.Redis.Endpoint = c.Redis.Endpoint
	out.Redis.Endpoints = c.Redis.Endpoints
	out.Redis.ConnMaxIdleTime = c.Redis.ConnMaxIdleTime
	out.Redis.ConnMaxLifetime = c.Redis.ConnMaxLifetime
	out.Redis.MaxRetries = c.Redis.MaxRetries
	out.Redis.MaxRetryBackoff = c.Redis.MaxRetryBackoff
	out.Redis.MinIdleConns = c.Redis.MinIdleConns
	out.Redis.MinRetryBackoff = c.Redis.MinRetryBackoff
	out.Redis.Password = c.Redis.Password
	out.Redis.PoolSize = c.Redis.PoolSize
	out.Redis.PoolTimeout = c.Redis.PoolTimeout
	out.Redis.Protocol = c.Redis.Protocol
	out.Redis.ReadTimeout = c.Redis.ReadTimeout
	out.Redis.SentinelMaster = c.Redis.SentinelMaster
	out.Redis.WriteTimeout = c.Redis.WriteTimeout

	out.UseCacheChunking = c.UseCacheChunking
	out.TimeseriesChunkFactor = c.TimeseriesChunkFactor
	out.ByterangeChunkSize = c.ByterangeChunkSize

	return c
}

// Equal returns true if all values in the Options references and their
// their child Option references are completely identical
func (c *Options) Equal(c2 *Options) bool {
	if c2 == nil {
		return false
	}
	return c.Name == c2.Name &&
		c.Provider == c2.Provider &&
		c.ProviderID == c2.ProviderID
}

func (c *Options) Validate() error {
	if restrictedNames.Contains(c.Name) {
		return ErrInvalidName
	}
	if c.Index.MaxSizeBytes > 0 && c.Index.MaxSizeBackoffBytes > c.Index.MaxSizeBytes {
		return errMaxSizeBackoffBytesTooBig
	}
	if c.Index.MaxSizeObjects > 0 && c.Index.MaxSizeBackoffObjects > c.Index.MaxSizeObjects {
		return errMaxSizeBackoffObjectsTooBig
	}

	return nil
}

var errMaxSizeBackoffBytesTooBig = errors.New("MaxSizeBackoffBytes can't be larger than MaxSizeBytes")
var errMaxSizeBackoffObjectsTooBig = errors.New("MaxSizeBackoffObjects can't be larger than MaxSizeObjects")

// Initialize sets up the cache Options with default values and overlays
// any values that were set during YAML unmarshaling
func (c *Options) Initialize(name string) error {
	c.Name = name

	if c.Provider != "" {
		c.Provider = strings.ToLower(c.Provider)
		if n, ok := providers.Names[c.Provider]; ok {
			c.ProviderID = n
		}
	}

	if c.Index == nil {
		c.Index = index.New()
	}
	if c.Redis == nil {
		c.Redis = redis.New()
	}
	if c.Filesystem == nil {
		c.Filesystem = filesystem.New()
	}
	if c.BBolt == nil {
		c.BBolt = bbolt.New()
	}
	if c.Badger == nil {
		c.Badger = badger.New()
	}

	if !c.UseCacheChunking && c.TimeseriesChunkFactor == 0 {
		c.UseCacheChunking = defaults.DefaultUseCacheChunking
	}
	if c.TimeseriesChunkFactor == 0 {
		c.TimeseriesChunkFactor = defaults.DefaultTimeseriesChunkFactor
	}
	if c.ByterangeChunkSize == 0 {
		c.ByterangeChunkSize = defaults.DefaultByterangeChunkSize
	}

	return nil
}

// Initialize initializes all cache options in the lookup with default values
// and overlays any values that were set during YAML unmarshaling
func (l Lookup) Initialize(activeCaches sets.Set[string]) ([]string, error) {
	var warnings []string

	for k := range l {
		if _, ok := activeCaches[k]; !ok {
			delete(l, k)
		}
	}

	for k, v := range l {
		if err := v.Initialize(k); err != nil {
			return nil, err
		}

		if v.ProviderID == providers.Redis {
			var hasEndpoint, hasEndpoints bool

			if v.Redis.Endpoint != "" {
				hasEndpoint = true
			}
			if len(v.Redis.Endpoints) > 0 {
				hasEndpoints = true
			}

			if v.Redis.ClientType == "standard" {
				if hasEndpoints && !hasEndpoint {
					warnings = append(warnings,
						"'standard' redis type configured, but 'endpoints' value is provided instead of 'endpoint'")
				}
			} else {
				if hasEndpoint && !hasEndpoints {
					warnings = append(warnings, fmt.Sprintf(
						"'%s' redis type configured, but 'endpoint' value is provided instead of 'endpoints'",
						v.Redis.ClientType))
				}
			}
<<<<<<< HEAD
=======

			if y.IsDefined("caches", k, "redis", "sentinel_master") {
				c.Redis.SentinelMaster = v.Redis.SentinelMaster
			}

			if y.IsDefined("caches", k, "redis", "username") {
				c.Redis.Username = v.Redis.Username
			}

			if y.IsDefined("caches", k, "redis", "password") {
				c.Redis.Password = v.Redis.Password
			}

			if y.IsDefined("caches", k, "redis", "db") {
				c.Redis.DB = v.Redis.DB
			}

			if y.IsDefined("caches", k, "redis", "max_retries") {
				c.Redis.MaxRetries = v.Redis.MaxRetries
			}

			if y.IsDefined("caches", k, "redis", "min_retry_backoff") {
				c.Redis.MinRetryBackoff = v.Redis.MinRetryBackoff
			}

			if y.IsDefined("caches", k, "redis", "max_retry_backoff") {
				c.Redis.MaxRetryBackoff = v.Redis.MaxRetryBackoff
			}

			if y.IsDefined("caches", k, "redis", "dial_timeout") {
				c.Redis.DialTimeout = v.Redis.DialTimeout
			}

			if y.IsDefined("caches", k, "redis", "read_timeout") {
				c.Redis.ReadTimeout = v.Redis.ReadTimeout
			}

			if y.IsDefined("caches", k, "redis", "write_timeout") {
				c.Redis.WriteTimeout = v.Redis.WriteTimeout
			}

			if y.IsDefined("caches", k, "redis", "pool_size") {
				c.Redis.PoolSize = v.Redis.PoolSize
			}

			if y.IsDefined("caches", k, "redis", "min_idle_conns") {
				c.Redis.MinIdleConns = v.Redis.MinIdleConns
			}

			if y.IsDefined("caches", k, "redis", "max_conn_age") {
				c.Redis.ConnMaxLifetime = v.Redis.ConnMaxLifetime
			}

			if y.IsDefined("caches", k, "redis", "pool_timeout") {
				c.Redis.PoolTimeout = v.Redis.PoolTimeout
			}

			if y.IsDefined("caches", k, "redis", "idle_timeout") {
				c.Redis.ConnMaxIdleTime = v.Redis.ConnMaxIdleTime
			}

			if y.IsDefined("caches", k, "redis", "use_tls") {
				c.Redis.UseTLS = v.Redis.UseTLS
			}
>>>>>>> 3616e52f
		}
	}
	return warnings, nil
}

func (l Lookup) Validate() error {
	for k, c := range l {
		c.Name = k
		if err := c.Validate(); err != nil {
			return err
		}
	}
	return nil
}<|MERGE_RESOLUTION|>--- conflicted
+++ resolved
@@ -242,73 +242,6 @@
 						v.Redis.ClientType))
 				}
 			}
-<<<<<<< HEAD
-=======
-
-			if y.IsDefined("caches", k, "redis", "sentinel_master") {
-				c.Redis.SentinelMaster = v.Redis.SentinelMaster
-			}
-
-			if y.IsDefined("caches", k, "redis", "username") {
-				c.Redis.Username = v.Redis.Username
-			}
-
-			if y.IsDefined("caches", k, "redis", "password") {
-				c.Redis.Password = v.Redis.Password
-			}
-
-			if y.IsDefined("caches", k, "redis", "db") {
-				c.Redis.DB = v.Redis.DB
-			}
-
-			if y.IsDefined("caches", k, "redis", "max_retries") {
-				c.Redis.MaxRetries = v.Redis.MaxRetries
-			}
-
-			if y.IsDefined("caches", k, "redis", "min_retry_backoff") {
-				c.Redis.MinRetryBackoff = v.Redis.MinRetryBackoff
-			}
-
-			if y.IsDefined("caches", k, "redis", "max_retry_backoff") {
-				c.Redis.MaxRetryBackoff = v.Redis.MaxRetryBackoff
-			}
-
-			if y.IsDefined("caches", k, "redis", "dial_timeout") {
-				c.Redis.DialTimeout = v.Redis.DialTimeout
-			}
-
-			if y.IsDefined("caches", k, "redis", "read_timeout") {
-				c.Redis.ReadTimeout = v.Redis.ReadTimeout
-			}
-
-			if y.IsDefined("caches", k, "redis", "write_timeout") {
-				c.Redis.WriteTimeout = v.Redis.WriteTimeout
-			}
-
-			if y.IsDefined("caches", k, "redis", "pool_size") {
-				c.Redis.PoolSize = v.Redis.PoolSize
-			}
-
-			if y.IsDefined("caches", k, "redis", "min_idle_conns") {
-				c.Redis.MinIdleConns = v.Redis.MinIdleConns
-			}
-
-			if y.IsDefined("caches", k, "redis", "max_conn_age") {
-				c.Redis.ConnMaxLifetime = v.Redis.ConnMaxLifetime
-			}
-
-			if y.IsDefined("caches", k, "redis", "pool_timeout") {
-				c.Redis.PoolTimeout = v.Redis.PoolTimeout
-			}
-
-			if y.IsDefined("caches", k, "redis", "idle_timeout") {
-				c.Redis.ConnMaxIdleTime = v.Redis.ConnMaxIdleTime
-			}
-
-			if y.IsDefined("caches", k, "redis", "use_tls") {
-				c.Redis.UseTLS = v.Redis.UseTLS
-			}
->>>>>>> 3616e52f
 		}
 	}
 	return warnings, nil
