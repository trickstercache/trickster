--- conflicted
+++ resolved
@@ -92,60 +92,12 @@
 
 // Clone returns an exact copy of a *CachingConfig
 func (o *Options) Clone() *Options {
-<<<<<<< HEAD
-	out := New()
-	out.Name = o.Name
-	out.Provider = o.Provider
-	out.ProviderID = o.ProviderID
-
-	out.Index.FlushInterval = o.Index.FlushInterval
-	out.Index.FlushInterval = o.Index.FlushInterval
-	out.Index.MaxSizeBackoffBytes = o.Index.MaxSizeBackoffBytes
-	out.Index.MaxSizeBackoffObjects = o.Index.MaxSizeBackoffObjects
-	out.Index.MaxSizeBytes = o.Index.MaxSizeBytes
-	out.Index.MaxSizeObjects = o.Index.MaxSizeObjects
-	out.Index.ReapInterval = o.Index.ReapInterval
-	out.Index.ReapInterval = o.Index.ReapInterval
-
-	out.Badger.Directory = o.Badger.Directory
-	out.Badger.ValueDirectory = o.Badger.ValueDirectory
-
-	out.Filesystem.CachePath = o.Filesystem.CachePath
-
-	out.BBolt.Bucket = o.BBolt.Bucket
-	out.BBolt.Filename = o.BBolt.Filename
-
-	out.Redis.ClientType = o.Redis.ClientType
-	out.Redis.DB = o.Redis.DB
-	out.Redis.DialTimeout = o.Redis.DialTimeout
-	out.Redis.Endpoint = o.Redis.Endpoint
-	out.Redis.Endpoints = o.Redis.Endpoints
-	out.Redis.ConnMaxIdleTime = o.Redis.ConnMaxIdleTime
-	out.Redis.ConnMaxLifetime = o.Redis.ConnMaxLifetime
-	out.Redis.MaxRetries = o.Redis.MaxRetries
-	out.Redis.MaxRetryBackoff = o.Redis.MaxRetryBackoff
-	out.Redis.MinIdleConns = o.Redis.MinIdleConns
-	out.Redis.MinRetryBackoff = o.Redis.MinRetryBackoff
-	out.Redis.Password = o.Redis.Password
-	out.Redis.PoolSize = o.Redis.PoolSize
-	out.Redis.PoolTimeout = o.Redis.PoolTimeout
-	out.Redis.Protocol = o.Redis.Protocol
-	out.Redis.ReadTimeout = o.Redis.ReadTimeout
-	out.Redis.SentinelMaster = o.Redis.SentinelMaster
-	out.Redis.WriteTimeout = o.Redis.WriteTimeout
-
-	out.UseCacheChunking = o.UseCacheChunking
-	out.TimeseriesChunkFactor = o.TimeseriesChunkFactor
-	out.ByterangeChunkSize = o.ByterangeChunkSize
-
-=======
 	out := pointers.Clone(o)
 	out.Redis = pointers.Clone(o.Redis)
 	out.Filesystem = pointers.Clone(o.Filesystem)
 	out.BBolt = pointers.Clone(o.BBolt)
 	out.Badger = pointers.Clone(o.Badger)
 	out.Index = pointers.Clone(o.Index)
->>>>>>> 6ed37320
 	return out
 }
 
