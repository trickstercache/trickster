/*
 * Copyright 2018 The Trickster Authors
 *
 * Licensed under the Apache License, Version 2.0 (the "License");
 * you may not use this file except in compliance with the License.
 * You may obtain a copy of the License at
 *
 *     http://www.apache.org/licenses/LICENSE-2.0
 *
 * Unless required by applicable law or agreed to in writing, software
 * distributed under the License is distributed on an "AS IS" BASIS,
 * WITHOUT WARRANTIES OR CONDITIONS OF ANY KIND, either express or implied.
 * See the License for the specific language governing permissions and
 * limitations under the License.
 */

// Package index defines the Trickster Cache Index
package index

import (
	"bytes"

	"github.com/trickstercache/trickster/v2/pkg/cache"
	"github.com/trickstercache/trickster/v2/pkg/util/atomicx"
)

//go:generate go tool msgp

// IndexKey is the key under which the index will write itself to its associated cache
const IndexKey = "cache.index"

// Object contains metadata about an item in the Cache
type Object struct {
	// Key represents the name of the Object and is the
	// accessor in a hashed collection of Cache Objects
	Key string `msg:"key"`
	// Expiration represents the time that the Object expires from Cache
	Expiration atomicx.Time `msg:"expiration,extension"`
	// LastWrite is the time the object was last Written
	LastWrite atomicx.Time `msg:"lastwrite,extension"`
	// LastAccess is the time the object was last Accessed
	LastAccess atomicx.Time `msg:"lastaccess,extension"`
	// Size the size of the Object in bytes
	Size int64 `msg:"size"`
	// Value is the value of the Object stored in the Cache
	// It is used by Caches but not by the Index
	Value []byte `msg:"value,omitempty"`
	// DirectValue is an interface value for storing objects by reference to a memory cache
	// Since we'd never recover a memory cache index from memory on startup, no need to msgpk
	ReferenceValue cache.ReferenceObject `msg:"-"`
}

func (o *Object) Equal(other *Object) bool {
	return o.Key == other.Key &&
		o.Expiration.Load().Equal(other.Expiration.Load()) &&
		o.LastWrite.Load().Equal(other.LastWrite.Load()) &&
		o.LastAccess.Load().Equal(other.LastAccess.Load()) &&
		o.Size == other.Size &&
		((o.ReferenceValue != nil && o.ReferenceValue == other.ReferenceValue) || bytes.Equal(o.Value, other.Value))
}

// ToBytes returns a serialized byte slice representing the Object
func (o *Object) ToBytes() []byte {
	bytes, _ := o.MarshalMsg(nil)
	return bytes
}

// ObjectFromBytes returns a deserialized Cache Object from a serialized byte slice
func ObjectFromBytes(data []byte) (*Object, error) {
	o := &Object{}
	_, err := o.UnmarshalMsg(data)
	return o, err
<<<<<<< HEAD
=======
}

// NewIndex returns a new Index based on the provided inputs
func NewIndex(cacheName, cacheProvider string, indexData []byte,
	o *options.Options, bulkRemoveFunc func([]string),
	flushFunc func(cacheKey string, data []byte)) *Index {
	i := &Index{}

	if len(indexData) > 0 {
		i.UnmarshalMsg(indexData)
	} else {
		i.Objects = SyncObjects{}
	}

	i.name = cacheName
	i.cacheProvider = cacheProvider
	i.flushFunc = flushFunc
	i.bulkRemoveFunc = bulkRemoveFunc
	i.options.Store(o)
	ctx, cancel := context.WithCancel(context.Background())
	i.cancel = cancel
	if flushFunc != nil {
		if o.FlushInterval > 0 {
			go i.flusher(ctx)
		} else {
			logger.Warn("cache index flusher did not start",
				logging.Pairs{"cacheName": i.name, "flushInterval": o.FlushInterval})
		}
	}

	if o.ReapInterval > 0 {
		go i.reaper(ctx)
	} else {
		logger.Warn("cache reaper did not start",
			logging.Pairs{"cacheName": i.name, "reapInterval": o.ReapInterval})
	}

	gm.CacheMaxObjects.WithLabelValues(cacheName, cacheProvider).Set(float64(o.MaxSizeObjects))
	gm.CacheMaxBytes.WithLabelValues(cacheName, cacheProvider).Set(float64(o.MaxSizeBytes))

	return i
}

// UpdateOptions updates the existing Index with a new Options reference
func (idx *Index) UpdateOptions(o *options.Options) {
	idx.options.Store(o)
}

// UpdateObjectAccessTime updates the LastAccess for the object with the provided key
func (idx *Index) UpdateObjectAccessTime(key string) {
	v, ok := idx.Objects.Load(key)
	if !ok {
		return
	}
	updated := v.(*Object)
	updated.LastAccess.Store(time.Now())
}

// UpdateObjectTTL updates the Expiration for the object with the provided key
func (idx *Index) UpdateObjectTTL(key string, ttl time.Duration) {
	v, ok := idx.Objects.Load(key)
	if !ok {
		return
	}
	updated := v.(*Object)
	updated.Expiration.Store(time.Now().Add(ttl))
}

// UpdateObject writes or updates the Index Metadata for the provided Object
func (idx *Index) UpdateObject(obj *Object) {

	key := obj.Key
	if key == "" {
		return
	}

	if obj.ReferenceValue != nil {
		obj.Size = int64(obj.ReferenceValue.Size())
	} else {
		obj.Size = int64(len(obj.Value))
	}
	obj.Value = nil
	now := time.Now()
	obj.LastAccess.Store(now)
	obj.LastWrite.Store(now)

	var size, count int64
	if o, ok := idx.Objects.Load(key); ok {
		oldObj := o.(*Object)
		size = atomic.AddInt64(&idx.CacheSize, obj.Size-oldObj.Size)
		count = atomic.LoadInt64(&idx.ObjectCount)
	} else {
		size = atomic.AddInt64(&idx.CacheSize, obj.Size)
		count = atomic.AddInt64(&idx.ObjectCount, 1)
	}

	metrics.ObserveCacheSizeChange(idx.name, idx.cacheProvider, size, count)
	idx.lastWrite.Store(now)
	idx.Objects.Store(key, obj)
}

// RemoveObject removes an Object's Metadata from the Index
func (idx *Index) RemoveObject(key string) {
	if o, ok := idx.Objects.Load(key); ok {
		obj := o.(*Object)
		size := atomic.AddInt64(&idx.CacheSize, -obj.Size)
		count := atomic.AddInt64(&idx.ObjectCount, -1)

		metrics.ObserveCacheOperation(idx.name, idx.cacheProvider, "del", "none", float64(obj.Size))

		idx.Objects.Delete(key)
		metrics.ObserveCacheSizeChange(idx.name, idx.cacheProvider, size, count)
	}
	idx.lastWrite.Store(time.Now())
}

// RemoveObjects removes a list of Objects' Metadata from the Index
func (idx *Index) RemoveObjects(keys []string) {
	for _, key := range keys {
		if o, ok := idx.Objects.Load(key); ok {
			obj := o.(*Object)
			size := atomic.AddInt64(&idx.CacheSize, -obj.Size)
			count := atomic.AddInt64(&idx.ObjectCount, -1)
			metrics.ObserveCacheOperation(idx.name, idx.cacheProvider, "del", "none", float64(obj.Size))
			idx.Objects.Delete(key)
			metrics.ObserveCacheSizeChange(idx.name, idx.cacheProvider, size, count)
		}
	}
	idx.lastWrite.Store(time.Now())
}

// GetExpiration returns the cache index's expiration for the object of the given key
func (idx *Index) GetExpiration(cacheKey string) time.Time {
	if o, ok := idx.Objects.Load(cacheKey); ok {
		obj := o.(*Object)
		return obj.Expiration.Load()
	}
	return time.Time{}
}

// flusher periodically calls the cache's index flush func that writes the cache index to disk
func (idx *Index) flusher(ctx context.Context) {
	var lastFlush time.Time
FLUSHER:
	for {
		fi := idx.options.Load().(*options.Options).FlushInterval
		select {
		case <-ctx.Done():
			break FLUSHER
		case <-time.After(fi):
			if idx.lastWrite.Load().Before(lastFlush) {
				continue
			}
			idx.flushOnce()
			lastFlush = time.Now()
		}
	}
	idx.flusherExited.Store(true)
}

func (idx *Index) flushOnce() {
	bytes, err := idx.MarshalMsg(nil)
	if err != nil {
		logger.Warn("unable to serialize index for flushing",
			logging.Pairs{"cacheName": idx.name, "detail": err.Error()})
		return
	}
	idx.flushFunc(IndexKey, bytes)
}

// reaper continually iterates through the cache to find expired elements and removes them
func (idx *Index) reaper(ctx context.Context) {
REAPER:
	for {
		ri := idx.options.Load().(*options.Options).ReapInterval
		select {
		case <-ctx.Done():
			break REAPER
		case <-time.After(ri):
			idx.reap()
		}
	}
	idx.reaperExited.Store(true)
}

type objectsAtime []*Object

// reap makes a single iteration through the cache index to to find and remove expired elements
// and evict least-recently-accessed elements to maintain the Maximum allowed Cache Size
func (idx *Index) reap() {

	cacheSize := atomic.LoadInt64(&idx.CacheSize)
	removals := make([]string, 0)
	remainders := make(objectsAtime, 0, cacheSize)

	var cacheChanged bool

	now := time.Now()

	idx.Objects.Range(func(_, value any) bool {
		o := value.(*Object)
		if o.Key == IndexKey {
			return true
		}
		if o.Expiration.Load().Before(now) && !o.Expiration.Load().IsZero() {
			removals = append(removals, o.Key)
		} else {
			remainders = append(remainders, o)
		}
		return true
	})

	if len(removals) > 0 {
		metrics.ObserveCacheEvent(idx.name, idx.cacheProvider, "eviction", "ttl")
		go idx.bulkRemoveFunc(removals)
		idx.RemoveObjects(removals)
		cacheChanged = true
		cacheSize = atomic.LoadInt64(&idx.CacheSize)
	}
	objectCount := atomic.LoadInt64(&idx.ObjectCount)
	opts := idx.options.Load().(*options.Options)
	evictionType, removals := reap(cacheSize, objectCount, remainders, *opts)
	if len(removals) > 0 {
		metrics.ObserveCacheEvent(idx.name, idx.cacheProvider, "eviction", evictionType)
		go idx.bulkRemoveFunc(removals)
		idx.RemoveObjects(removals)
		cacheChanged = true

		logger.Debug("size-based cache eviction exercise completed",
			logging.Pairs{
				"reason":         evictionType,
				"cacheSizeBytes": cacheSize, "maxSizeBytes": opts.MaxSizeBytes,
				"cacheSizeObjects": objectCount, "maxSizeObjects": opts.MaxSizeObjects,
			})

	}
	if cacheChanged {
		idx.lastWrite.Store(time.Now())
	}
}

func reap(cacheSize int64, objectCount int64, remainders objectsAtime, opts options.Options) (evictionType string, removals []string) {
	if len(remainders) == 0 ||
		((opts.MaxSizeBytes == 0 || cacheSize <= opts.MaxSizeBytes) &&
			(opts.MaxSizeObjects == 0 || objectCount <= opts.MaxSizeObjects)) {
		return // nothing to do
	}
	switch {
	case opts.MaxSizeBytes > 0 && cacheSize > opts.MaxSizeBytes:
		evictionType = "size_bytes"
	case opts.MaxSizeObjects > 0 && objectCount > opts.MaxSizeObjects:
		evictionType = "size_objects"
	default:
		return
	}

	logger.Debug(
		"max cache size reached. evicting least-recently-accessed records",
		logging.Pairs{
			"reason":         evictionType,
			"cacheSizeBytes": cacheSize, "maxSizeBytes": opts.MaxSizeBytes,
			"cacheSizeObjects": objectCount, "maxSizeObjects": opts.MaxSizeObjects,
		},
	)

	removals = make([]string, 0)

	sort.Sort(remainders)

	i := 0
	j := len(remainders)

	if evictionType == "size_bytes" {
		bytesNeeded := (cacheSize - opts.MaxSizeBytes)
		if opts.MaxSizeBytes > opts.MaxSizeBackoffBytes {
			bytesNeeded += opts.MaxSizeBackoffBytes
		}
		bytesSelected := int64(0)
		for bytesSelected < bytesNeeded && i < j {
			removals = append(removals, remainders[i].Key)
			bytesSelected += remainders[i].Size
			i++
		}
	} else {
		objectsNeeded := (objectCount - opts.MaxSizeObjects)
		if opts.MaxSizeObjects > opts.MaxSizeBackoffObjects {
			objectsNeeded += opts.MaxSizeBackoffObjects
		}
		objectsSelected := int64(0)
		for objectsSelected < objectsNeeded && i < j {
			removals = append(removals, remainders[i].Key)
			objectsSelected++
			i++
		}
	}

	return
}

// Len returns the number of elements in the subject slice
func (o objectsAtime) Len() int {
	return len(o)
}

// Less returns true if i comes before j
func (o objectsAtime) Less(i, j int) bool {
	return o[i].LastAccess.Load().Before(o[j].LastAccess.Load())
}

// Swap modifies the subject slice by swapping the values in indexes i and j
func (o objectsAtime) Swap(i, j int) {
	o[i], o[j] = o[j], o[i]
>>>>>>> e2280e5a
}<|MERGE_RESOLUTION|>--- conflicted
+++ resolved
@@ -19,8 +19,12 @@
 
 import (
 	"bytes"
+	"sort"
 
 	"github.com/trickstercache/trickster/v2/pkg/cache"
+	"github.com/trickstercache/trickster/v2/pkg/cache/index/options"
+	"github.com/trickstercache/trickster/v2/pkg/observability/logging"
+	"github.com/trickstercache/trickster/v2/pkg/observability/logging/logger"
 	"github.com/trickstercache/trickster/v2/pkg/util/atomicx"
 )
 
@@ -70,247 +74,6 @@
 	o := &Object{}
 	_, err := o.UnmarshalMsg(data)
 	return o, err
-<<<<<<< HEAD
-=======
-}
-
-// NewIndex returns a new Index based on the provided inputs
-func NewIndex(cacheName, cacheProvider string, indexData []byte,
-	o *options.Options, bulkRemoveFunc func([]string),
-	flushFunc func(cacheKey string, data []byte)) *Index {
-	i := &Index{}
-
-	if len(indexData) > 0 {
-		i.UnmarshalMsg(indexData)
-	} else {
-		i.Objects = SyncObjects{}
-	}
-
-	i.name = cacheName
-	i.cacheProvider = cacheProvider
-	i.flushFunc = flushFunc
-	i.bulkRemoveFunc = bulkRemoveFunc
-	i.options.Store(o)
-	ctx, cancel := context.WithCancel(context.Background())
-	i.cancel = cancel
-	if flushFunc != nil {
-		if o.FlushInterval > 0 {
-			go i.flusher(ctx)
-		} else {
-			logger.Warn("cache index flusher did not start",
-				logging.Pairs{"cacheName": i.name, "flushInterval": o.FlushInterval})
-		}
-	}
-
-	if o.ReapInterval > 0 {
-		go i.reaper(ctx)
-	} else {
-		logger.Warn("cache reaper did not start",
-			logging.Pairs{"cacheName": i.name, "reapInterval": o.ReapInterval})
-	}
-
-	gm.CacheMaxObjects.WithLabelValues(cacheName, cacheProvider).Set(float64(o.MaxSizeObjects))
-	gm.CacheMaxBytes.WithLabelValues(cacheName, cacheProvider).Set(float64(o.MaxSizeBytes))
-
-	return i
-}
-
-// UpdateOptions updates the existing Index with a new Options reference
-func (idx *Index) UpdateOptions(o *options.Options) {
-	idx.options.Store(o)
-}
-
-// UpdateObjectAccessTime updates the LastAccess for the object with the provided key
-func (idx *Index) UpdateObjectAccessTime(key string) {
-	v, ok := idx.Objects.Load(key)
-	if !ok {
-		return
-	}
-	updated := v.(*Object)
-	updated.LastAccess.Store(time.Now())
-}
-
-// UpdateObjectTTL updates the Expiration for the object with the provided key
-func (idx *Index) UpdateObjectTTL(key string, ttl time.Duration) {
-	v, ok := idx.Objects.Load(key)
-	if !ok {
-		return
-	}
-	updated := v.(*Object)
-	updated.Expiration.Store(time.Now().Add(ttl))
-}
-
-// UpdateObject writes or updates the Index Metadata for the provided Object
-func (idx *Index) UpdateObject(obj *Object) {
-
-	key := obj.Key
-	if key == "" {
-		return
-	}
-
-	if obj.ReferenceValue != nil {
-		obj.Size = int64(obj.ReferenceValue.Size())
-	} else {
-		obj.Size = int64(len(obj.Value))
-	}
-	obj.Value = nil
-	now := time.Now()
-	obj.LastAccess.Store(now)
-	obj.LastWrite.Store(now)
-
-	var size, count int64
-	if o, ok := idx.Objects.Load(key); ok {
-		oldObj := o.(*Object)
-		size = atomic.AddInt64(&idx.CacheSize, obj.Size-oldObj.Size)
-		count = atomic.LoadInt64(&idx.ObjectCount)
-	} else {
-		size = atomic.AddInt64(&idx.CacheSize, obj.Size)
-		count = atomic.AddInt64(&idx.ObjectCount, 1)
-	}
-
-	metrics.ObserveCacheSizeChange(idx.name, idx.cacheProvider, size, count)
-	idx.lastWrite.Store(now)
-	idx.Objects.Store(key, obj)
-}
-
-// RemoveObject removes an Object's Metadata from the Index
-func (idx *Index) RemoveObject(key string) {
-	if o, ok := idx.Objects.Load(key); ok {
-		obj := o.(*Object)
-		size := atomic.AddInt64(&idx.CacheSize, -obj.Size)
-		count := atomic.AddInt64(&idx.ObjectCount, -1)
-
-		metrics.ObserveCacheOperation(idx.name, idx.cacheProvider, "del", "none", float64(obj.Size))
-
-		idx.Objects.Delete(key)
-		metrics.ObserveCacheSizeChange(idx.name, idx.cacheProvider, size, count)
-	}
-	idx.lastWrite.Store(time.Now())
-}
-
-// RemoveObjects removes a list of Objects' Metadata from the Index
-func (idx *Index) RemoveObjects(keys []string) {
-	for _, key := range keys {
-		if o, ok := idx.Objects.Load(key); ok {
-			obj := o.(*Object)
-			size := atomic.AddInt64(&idx.CacheSize, -obj.Size)
-			count := atomic.AddInt64(&idx.ObjectCount, -1)
-			metrics.ObserveCacheOperation(idx.name, idx.cacheProvider, "del", "none", float64(obj.Size))
-			idx.Objects.Delete(key)
-			metrics.ObserveCacheSizeChange(idx.name, idx.cacheProvider, size, count)
-		}
-	}
-	idx.lastWrite.Store(time.Now())
-}
-
-// GetExpiration returns the cache index's expiration for the object of the given key
-func (idx *Index) GetExpiration(cacheKey string) time.Time {
-	if o, ok := idx.Objects.Load(cacheKey); ok {
-		obj := o.(*Object)
-		return obj.Expiration.Load()
-	}
-	return time.Time{}
-}
-
-// flusher periodically calls the cache's index flush func that writes the cache index to disk
-func (idx *Index) flusher(ctx context.Context) {
-	var lastFlush time.Time
-FLUSHER:
-	for {
-		fi := idx.options.Load().(*options.Options).FlushInterval
-		select {
-		case <-ctx.Done():
-			break FLUSHER
-		case <-time.After(fi):
-			if idx.lastWrite.Load().Before(lastFlush) {
-				continue
-			}
-			idx.flushOnce()
-			lastFlush = time.Now()
-		}
-	}
-	idx.flusherExited.Store(true)
-}
-
-func (idx *Index) flushOnce() {
-	bytes, err := idx.MarshalMsg(nil)
-	if err != nil {
-		logger.Warn("unable to serialize index for flushing",
-			logging.Pairs{"cacheName": idx.name, "detail": err.Error()})
-		return
-	}
-	idx.flushFunc(IndexKey, bytes)
-}
-
-// reaper continually iterates through the cache to find expired elements and removes them
-func (idx *Index) reaper(ctx context.Context) {
-REAPER:
-	for {
-		ri := idx.options.Load().(*options.Options).ReapInterval
-		select {
-		case <-ctx.Done():
-			break REAPER
-		case <-time.After(ri):
-			idx.reap()
-		}
-	}
-	idx.reaperExited.Store(true)
-}
-
-type objectsAtime []*Object
-
-// reap makes a single iteration through the cache index to to find and remove expired elements
-// and evict least-recently-accessed elements to maintain the Maximum allowed Cache Size
-func (idx *Index) reap() {
-
-	cacheSize := atomic.LoadInt64(&idx.CacheSize)
-	removals := make([]string, 0)
-	remainders := make(objectsAtime, 0, cacheSize)
-
-	var cacheChanged bool
-
-	now := time.Now()
-
-	idx.Objects.Range(func(_, value any) bool {
-		o := value.(*Object)
-		if o.Key == IndexKey {
-			return true
-		}
-		if o.Expiration.Load().Before(now) && !o.Expiration.Load().IsZero() {
-			removals = append(removals, o.Key)
-		} else {
-			remainders = append(remainders, o)
-		}
-		return true
-	})
-
-	if len(removals) > 0 {
-		metrics.ObserveCacheEvent(idx.name, idx.cacheProvider, "eviction", "ttl")
-		go idx.bulkRemoveFunc(removals)
-		idx.RemoveObjects(removals)
-		cacheChanged = true
-		cacheSize = atomic.LoadInt64(&idx.CacheSize)
-	}
-	objectCount := atomic.LoadInt64(&idx.ObjectCount)
-	opts := idx.options.Load().(*options.Options)
-	evictionType, removals := reap(cacheSize, objectCount, remainders, *opts)
-	if len(removals) > 0 {
-		metrics.ObserveCacheEvent(idx.name, idx.cacheProvider, "eviction", evictionType)
-		go idx.bulkRemoveFunc(removals)
-		idx.RemoveObjects(removals)
-		cacheChanged = true
-
-		logger.Debug("size-based cache eviction exercise completed",
-			logging.Pairs{
-				"reason":         evictionType,
-				"cacheSizeBytes": cacheSize, "maxSizeBytes": opts.MaxSizeBytes,
-				"cacheSizeObjects": objectCount, "maxSizeObjects": opts.MaxSizeObjects,
-			})
-
-	}
-	if cacheChanged {
-		idx.lastWrite.Store(time.Now())
-	}
 }
 
 func reap(cacheSize int64, objectCount int64, remainders objectsAtime, opts options.Options) (evictionType string, removals []string) {
@@ -369,20 +132,4 @@
 	}
 
 	return
-}
-
-// Len returns the number of elements in the subject slice
-func (o objectsAtime) Len() int {
-	return len(o)
-}
-
-// Less returns true if i comes before j
-func (o objectsAtime) Less(i, j int) bool {
-	return o[i].LastAccess.Load().Before(o[j].LastAccess.Load())
-}
-
-// Swap modifies the subject slice by swapping the values in indexes i and j
-func (o objectsAtime) Swap(i, j int) {
-	o[i], o[j] = o[j], o[i]
->>>>>>> e2280e5a
 }