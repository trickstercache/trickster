--- conflicted
+++ resolved
@@ -25,11 +25,7 @@
 
 const (
 	applicationName    = "trickster"
-<<<<<<< HEAD
-	applicationVersion = "0.0.16"
-=======
 	applicationVersion = "0.0.17"
->>>>>>> 166f2f2e
 
 	// Log fields
 	lfEvent    = "event"
