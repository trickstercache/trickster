apiVersion: v1
kind: Service
metadata:
{{- if .Values.service.annotations }}
  annotations:
<<<<<<< HEAD
    prometheus.io/scrape: {{ .Values.prometheusScrape | quote }}
    prometheus.io/port: {{ .Values.service.metricsPort | quote }}
    prometheus.io/path: /metrics
  {{- end }}
  name: {{ template "trickster.fullname" . }}
=======
{{ toYaml .Values.service.annotations | indent 4 }}
{{- end }}
>>>>>>> eabd2730
  labels:
    {{- include "trickster.labels" . | nindent 4 }}
{{- if .Values.service.labels }}
{{ toYaml .Values.service.labels | indent 4 }}
{{- end }}
  name: {{ template "trickster.fullname" . }}
spec:
{{- if .Values.service.clusterIP }}
  clusterIP: {{ .Values.service.clusterIP }}
{{- end }}
{{- if .Values.service.externalIPs }}
  externalIPs:
{{ toYaml .Values.service.externalIPs | indent 4 }}
{{- end }}
{{- if .Values.service.loadBalancerIP }}
  loadBalancerIP: {{ .Values.service.loadBalancerIP }}
{{- end }}
{{- if .Values.service.loadBalancerSourceRanges }}
  loadBalancerSourceRanges:
  {{- range $cidr := .Values.service.loadBalancerSourceRanges }}
    - {{ $cidr }}
  {{- end }}
{{- end }}
  ports:
    - name: http
      port: {{ .Values.service.servicePort }}
      protocol: TCP
      targetPort: http
    {{- if .Values.service.nodePort }}
      nodePort: {{ .Values.service.nodePort }}
    {{- end }}
    - name: metrics
      port: {{ .Values.service.metricsPort }}
      protocol: TCP
      targetPort: metrics
    {{- if .Values.service.metricsNodePort }}
      nodePort: {{ .Values.service.metricsNodePort }}
    {{- end }}
  selector:
    {{- include "trickster.matchLabels" . | nindent 4 }}
  type: "{{ .Values.service.type }}"<|MERGE_RESOLUTION|>--- conflicted
+++ resolved
@@ -3,16 +3,11 @@
 metadata:
 {{- if .Values.service.annotations }}
   annotations:
-<<<<<<< HEAD
     prometheus.io/scrape: {{ .Values.prometheusScrape | quote }}
     prometheus.io/port: {{ .Values.service.metricsPort | quote }}
     prometheus.io/path: /metrics
   {{- end }}
   name: {{ template "trickster.fullname" . }}
-=======
-{{ toYaml .Values.service.annotations | indent 4 }}
-{{- end }}
->>>>>>> eabd2730
   labels:
     {{- include "trickster.labels" . | nindent 4 }}
 {{- if .Values.service.labels }}
