<<<<<<< HEAD
apiVersion: v1
appVersion: 1.0.9
description: Trickster is a reverse proxy cache for the Prometheus HTTP API that dramatically accelerates chart rendering times for any series queried from Prometheus.
name: trickster
version: 1.3.0
=======
name: trickster
version: 1.1.5
appVersion: 0.1.10
description: Trickster is a reverse proxy cache for the Prometheus HTTP API that dramatically accelerates chart rendering times for any series queried from Prometheus.
>>>>>>> eabd2730
home: https://github.com/comcast/trickster
icon: https://github.com/Comcast/trickster/blob/master/docs/images/logos/trickster-horizontal-sm.png?raw=true
sources:
  - https://github.com/comcast/trickster
engine: gotpl
tillerVersion: ">=2.8.0"<|MERGE_RESOLUTION|>--- conflicted
+++ resolved
@@ -1,15 +1,8 @@
-<<<<<<< HEAD
 apiVersion: v1
 appVersion: 1.0.9
 description: Trickster is a reverse proxy cache for the Prometheus HTTP API that dramatically accelerates chart rendering times for any series queried from Prometheus.
 name: trickster
 version: 1.3.0
-=======
-name: trickster
-version: 1.1.5
-appVersion: 0.1.10
-description: Trickster is a reverse proxy cache for the Prometheus HTTP API that dramatically accelerates chart rendering times for any series queried from Prometheus.
->>>>>>> eabd2730
 home: https://github.com/comcast/trickster
 icon: https://github.com/Comcast/trickster/blob/master/docs/images/logos/trickster-horizontal-sm.png?raw=true
 sources:
