# Cache Types

There are several cache types supported by Trickster

* In-Memory (default)
* Filesystem 
* bbolt
* BadgerDB 
* Redis & Redis Cluster

The sample configuration ([cmd/trickster/conf/example.conf](../cmd/trickster/conf/example.conf)) demonstrates how to select and configure a particular cache type, as well as how to configure generic cache configurations such as Retention Policy.

## In-Memory

In-Memory Cache is the default type that Trickster will implement if none of the other cache types are configured. The In-Memory cache utilizes a Golang [sync.Map](https://godoc.org/sync#Map) object for caching, which ensures atomic reads/writes against the cache with no possibility of data collisions. This option is good for both development environments and most smaller dashboard deployments.

When running Trickster in a Docker container, ensure your node hosting the container has enough memory available to accommodate the cache size of your footprint, or your container may be shut down by Docker with an Out of Memory error (#137). Similarly, when orchestrating with Kubernetes, set resource allocations accordingly.

We are working on better profiling of Trickster's In-Memory Cache footprint and will provide some general sizing guidance on when it is best to select one of the other Cache Types in a future release.

## Filesystem

The Filesystem Cache is a popular option when you have larger dashboard setup (e.g., many different dashboards with many varying queries, Dashboard as a Service for several teams running their own Prometheus instances, etc.) that requires more storage space than you wish to accommodate in RAM. A Filesystem Cache configuration keeps the Trickster RAM footprint small, and is generally comparable in performance to In-Memory. Trickster performance can be degraded when using the Filesystem Cache if disk i/o becomes a bottleneck (e.g., many concurrent dashboard users).

The default Filesystem Cache path is `/tmp/trickster`. The sample configuration demonstrates how to specify a custom cache path. Ensure that the user account running Trickster has read/write access to the custom directory or the application will exit on startup upon testing filesystem access. All users generally have access to /tmp so there is no concern about permissions in the default case.

## bbolt

The BoltDB Cache is a popular key/value store, created by [Ben Johnson](https://github.com/benbjohnson). [CoreOS's bbolt fork](https://github.com/etcd-io/bbolt) is the version implemented in Trickster. A bbolt store is a filesystem-based solution that stores the entire database in a single file. Trickster, by default, creates the database at `trickster.db` and uses a bucket name of 'trickster' for storing key/value data. See the example config file for details on customizing this aspect of your Trickster deployment. The same guidance about filesystem permissions described in the Filesystem Cache section above apply to a bbolt Cache.

## BadgerDB

<<<<<<< HEAD
[BadgerDB](https://github.com/dgraph-io/badger) works similarly to bbolt, in that it is a single-file key/value datastore. BadgerDB provides its own native object lifecycle management (TTL) and other additional features that distinguish it from bbolt. See the configuration for help using BadgerDB with Trickster.
=======
[BadgerDB](https://github.com/dgraph-io/badger) works similarly to bbolt, in that it is a single-file key/value datastore. BadgerDB provides its own native object lifecycle management (TTL) and other additional features that distinguish it from bbolt. Since Trickster does not handle object lifecycle management for BadgerDB, Prometheus metrics that Trickster has instrumented for Memory, Filesystem and bbolt caches are not available for BadgerDB at this time. See the example configuration for help using BadgerDB with Trickster.
>>>>>>> 202644ac


## Redis

Redis is a good option for larger dashboard setups that also have heavy user traffic, where you might see degraded performance with a Filesystem Cache. This allows Trickster to scale better than a Filesystem Cache, but you will need to provide your own Redis instance at which to point your Trickster instance. The default Redis endpoint is `redis:6379`, and should work for most docker and kube deployments with containers or services named `redis`. The sample configuration demonstrates how to customize the Redis endpoint. In addition to supporting TCP endpoints, Trickster supports Unix sockets for Trickster and Redis running on the same VM or bare-metal host.

Ensure that your Redis instance is located close to your Trickster instance in order to minimize additional roundtrip latency.

Redis Cluster is supported by Trickster. 

## Purging the Cache

Cache purges should not be necessary, but in the event that you wish to do so, the following steps should be followed based upon your selected Cache Type.

A future release will provide a mechanism to fully purge the cache (regardless of the underlying cache type) without stopping a running Trickster instance.

### In-Memory

Since this cache type runs inside the virtual memory allocated to the Trickster process, bouncing the Trickster process or container will effectively purge the cache.

### Filesystem

To completely purge a Filesystem-based Cache, you will need to:

* Docker/Kube: delete the Trickster container and run a new one
* Metal/VM: Stop the Trickster process and manually run `rm -rf /tmp/trickster` (or your custom-configured directory).

### Redis

Connect to your Redis instance and issue a FLUSH command. Note that if your Redis instance supports more applications than Trickster, a FLUSH will clear the cache for all dependent applications.

### bbolt

Stop the Trickster process and delete the configured bbolt file.<|MERGE_RESOLUTION|>--- conflicted
+++ resolved
@@ -30,12 +30,7 @@
 
 ## BadgerDB
 
-<<<<<<< HEAD
 [BadgerDB](https://github.com/dgraph-io/badger) works similarly to bbolt, in that it is a single-file key/value datastore. BadgerDB provides its own native object lifecycle management (TTL) and other additional features that distinguish it from bbolt. See the configuration for help using BadgerDB with Trickster.
-=======
-[BadgerDB](https://github.com/dgraph-io/badger) works similarly to bbolt, in that it is a single-file key/value datastore. BadgerDB provides its own native object lifecycle management (TTL) and other additional features that distinguish it from bbolt. Since Trickster does not handle object lifecycle management for BadgerDB, Prometheus metrics that Trickster has instrumented for Memory, Filesystem and bbolt caches are not available for BadgerDB at this time. See the example configuration for help using BadgerDB with Trickster.
->>>>>>> 202644ac
-
 
 ## Redis
 
