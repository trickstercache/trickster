--- conflicted
+++ resolved
@@ -325,12 +325,8 @@
 		return err
 	}
 
-<<<<<<< HEAD
 	err = routing.RegisterTemplates(conf, logger, true)
 	_, err = routing.RegisterProxyRoutes(conf, router, mr, caches, tracers, logger, true)
-=======
-	_, err = routing.RegisterProxyRoutes(conf, r, mr, caches, tracers, logger, true)
->>>>>>> b2c034e6
 	if err != nil {
 		return err
 	}
