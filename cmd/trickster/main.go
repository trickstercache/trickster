/**
* Copyright 2018 Comcast Cable Communications Management, LLC
* Licensed under the Apache License, Version 2.0 (the "License");
* you may not use this file except in compliance with the License.
* You may obtain a copy of the License at
* http://www.apache.org/licenses/LICENSE-2.0
* Unless required by applicable law or agreed to in writing, software
* distributed under the License is distributed on an "AS IS" BASIS,
* WITHOUT WARRANTIES OR CONDITIONS OF ANY KIND, either express or implied.
* See the License for the specific language governing permissions and
* limitations under the License.
 */

package main

import (
	"crypto/tls"
	"fmt"
	_ "net/http/pprof" // Comment to disable. Available on :METRICS_PORT/debug/pprof
	"os"
	"sync"

	"github.com/Comcast/trickster/internal/cache"
	"github.com/Comcast/trickster/internal/cache/registration"
	"github.com/Comcast/trickster/internal/config"
	th "github.com/Comcast/trickster/internal/proxy/handlers"
	rr "github.com/Comcast/trickster/internal/routing/registration"
	"github.com/Comcast/trickster/internal/runtime"
	tl "github.com/Comcast/trickster/internal/util/log"
	"github.com/Comcast/trickster/internal/util/metrics"
	tr "github.com/Comcast/trickster/internal/util/tracing/registration"

	"github.com/gorilla/mux"
)

var (
	applicationGitCommitID string
	applicationBuildTime   string
	applicationGoVersion   string
	applicationGoArch      string
)

const (
	applicationName    = "trickster"
	applicationVersion = "1.0.1"
)

// Package main is the main package for the Trickster application
func main() {

	var err error

	runtime.ApplicationName = applicationName
	runtime.ApplicationVersion = applicationVersion

	conf, flags, err := config.Load(runtime.ApplicationName, runtime.ApplicationVersion, os.Args[1:])
	if err != nil {
		fmt.Println("\nERROR: Could not load configuration:", err.Error())
		printUsage()
		os.Exit(1)
	}

	if flags.PrintVersion {
		printVersion()
		os.Exit(0)
	}

	log := tl.Init(conf)
	defer log.Close()
	log.Info("application start up",
		tl.Pairs{
			"name":      runtime.ApplicationName,
			"version":   runtime.ApplicationVersion,
			"goVersion": applicationGoVersion,
			"goArch":    applicationGoArch,
			"commitID":  applicationGitCommitID,
			"buildTime": applicationBuildTime,
			"logLevel":  conf.Logging.LogLevel,
		},
	)

	for _, w := range config.LoaderWarnings {
		log.Warn(w, tl.Pairs{})
	}

	// Register Tracing Configurations
	tracerFlushers, err := tr.RegisterAll(conf, log)
	if err != nil {
		log.Fatal(1, "tracing registration failed", tl.Pairs{"detail": err.Error()})
	}

	if len(tracerFlushers) > 0 {
		for _, f := range tracerFlushers {
			defer f()
		}
	}

	router := mux.NewRouter()
	router.HandleFunc(conf.Main.PingHandlerPath, th.PingHandleFunc(conf)).Methods("GET")
	router.HandleFunc(conf.Main.ConfigHandlerPath, th.ConfigHandleFunc(conf)).Methods("GET")
<<<<<<< HEAD

	var logUpstreamRequest bool
	if conf.Logging.LogLevel == "debug" || conf.Logging.LogLevel == "trace" {
		logUpstreamRequest = true
	}
=======
	metrics.Init(conf, log)
>>>>>>> 210d3991

	var caches = make(map[string]cache.Cache)
	for k, v := range conf.Caches {
		c := registration.NewCache(k, v, log)
		caches[k] = c
	}

	err = rr.RegisterProxyRoutes(conf, router, caches, log)
	if err != nil {
		log.Fatal(1, "route registration failed", tl.Pairs{"detail": err.Error()})
	}

	if conf.Frontend.TLSListenPort < 1 && conf.Frontend.ListenPort < 1 {
		log.Fatal(1, "no http or https listeners configured", tl.Pairs{})
	}

	wg := &sync.WaitGroup{}

	// if TLS port is configured and at least one origin is mapped to a good tls config,
	// then set up the tls server listener instance
	if conf.Frontend.ServeTLS && conf.Frontend.TLSListenPort > 0 {
<<<<<<< HEAD
		var tlsConfig *tls.Config
		tlsConfig, err = conf.TLSCertConfig()
		if err != nil {
			log.Error("unable to start tls listener due to certificate error", log.Pairs{"detail": err})
		} else {
			wg.Add(1)
			go startListener("tlsListener",
				conf.Frontend.TLSListenAddress, conf.Frontend.TLSListenPort,
				conf.Frontend.ConnectionsLimit, tlsConfig, router, wg, true)
		}
=======
		wg.Add(1)
		go func() {
			tlsConfig, err := conf.TLSCertConfig()
			if err == nil {
				l, err = proxy.NewListener(
					conf.Frontend.TLSListenAddress,
					conf.Frontend.TLSListenPort,
					conf.Frontend.ConnectionsLimit,
					tlsConfig,
					log,
				)
				if err == nil {
					log.Info("tls listener starting", tl.Pairs{"tlsPort": conf.Frontend.TLSListenPort,
						"tlsListenAddress": conf.Frontend.TLSListenAddress})
					err = http.Serve(l, handlers.CompressHandler(mux.NewRouter()))
				}
			}
			log.Error("exiting", tl.Pairs{"err": err})
			wg.Done()
		}()
>>>>>>> 210d3991
	}

	// if the plaintext HTTP port is configured, then set up the http listener instance
	if conf.Frontend.ListenPort > 0 {
		wg.Add(1)
<<<<<<< HEAD
		go startListener("httpListener",
			conf.Frontend.ListenAddress, conf.Frontend.ListenPort,
			conf.Frontend.ConnectionsLimit, nil, router, wg, true)
=======
		go func() {
			l, err := proxy.NewListener(
				conf.Frontend.ListenAddress,
				conf.Frontend.ListenPort,
				conf.Frontend.ConnectionsLimit,
				nil,
				log,
			)

			if err == nil {
				log.Info("http listener starting", tl.Pairs{"httpPort": conf.Frontend.ListenPort,
					"httpListenAddress": conf.Frontend.ListenAddress})
				err = http.Serve(l, handlers.CompressHandler(router))
			}
			log.Error("exiting", tl.Pairs{"err": err})
			wg.Done()
		}()
>>>>>>> 210d3991
	}

	// if the Metrics HTTP port is configured, then set up the http listener instance
	if conf.Metrics != nil && conf.Metrics.ListenPort > 0 {
		wg.Add(1)
		go startListenerRouter("metricsListener",
			conf.Metrics.ListenAddress, conf.Metrics.ListenPort,
			conf.Frontend.ConnectionsLimit, nil, "/metrics", metrics.Handler(), wg, true)
	}

	wg.Wait()
}<|MERGE_RESOLUTION|>--- conflicted
+++ resolved
@@ -98,15 +98,6 @@
 	router := mux.NewRouter()
 	router.HandleFunc(conf.Main.PingHandlerPath, th.PingHandleFunc(conf)).Methods("GET")
 	router.HandleFunc(conf.Main.ConfigHandlerPath, th.ConfigHandleFunc(conf)).Methods("GET")
-<<<<<<< HEAD
-
-	var logUpstreamRequest bool
-	if conf.Logging.LogLevel == "debug" || conf.Logging.LogLevel == "trace" {
-		logUpstreamRequest = true
-	}
-=======
-	metrics.Init(conf, log)
->>>>>>> 210d3991
 
 	var caches = make(map[string]cache.Cache)
 	for k, v := range conf.Caches {
@@ -128,67 +119,24 @@
 	// if TLS port is configured and at least one origin is mapped to a good tls config,
 	// then set up the tls server listener instance
 	if conf.Frontend.ServeTLS && conf.Frontend.TLSListenPort > 0 {
-<<<<<<< HEAD
 		var tlsConfig *tls.Config
 		tlsConfig, err = conf.TLSCertConfig()
 		if err != nil {
-			log.Error("unable to start tls listener due to certificate error", log.Pairs{"detail": err})
+			log.Error("unable to start tls listener due to certificate error", tl.Pairs{"detail": err})
 		} else {
 			wg.Add(1)
 			go startListener("tlsListener",
 				conf.Frontend.TLSListenAddress, conf.Frontend.TLSListenPort,
-				conf.Frontend.ConnectionsLimit, tlsConfig, router, wg, true)
+				conf.Frontend.ConnectionsLimit, tlsConfig, router, wg, true, log)
 		}
-=======
-		wg.Add(1)
-		go func() {
-			tlsConfig, err := conf.TLSCertConfig()
-			if err == nil {
-				l, err = proxy.NewListener(
-					conf.Frontend.TLSListenAddress,
-					conf.Frontend.TLSListenPort,
-					conf.Frontend.ConnectionsLimit,
-					tlsConfig,
-					log,
-				)
-				if err == nil {
-					log.Info("tls listener starting", tl.Pairs{"tlsPort": conf.Frontend.TLSListenPort,
-						"tlsListenAddress": conf.Frontend.TLSListenAddress})
-					err = http.Serve(l, handlers.CompressHandler(mux.NewRouter()))
-				}
-			}
-			log.Error("exiting", tl.Pairs{"err": err})
-			wg.Done()
-		}()
->>>>>>> 210d3991
 	}
 
 	// if the plaintext HTTP port is configured, then set up the http listener instance
 	if conf.Frontend.ListenPort > 0 {
 		wg.Add(1)
-<<<<<<< HEAD
 		go startListener("httpListener",
 			conf.Frontend.ListenAddress, conf.Frontend.ListenPort,
-			conf.Frontend.ConnectionsLimit, nil, router, wg, true)
-=======
-		go func() {
-			l, err := proxy.NewListener(
-				conf.Frontend.ListenAddress,
-				conf.Frontend.ListenPort,
-				conf.Frontend.ConnectionsLimit,
-				nil,
-				log,
-			)
-
-			if err == nil {
-				log.Info("http listener starting", tl.Pairs{"httpPort": conf.Frontend.ListenPort,
-					"httpListenAddress": conf.Frontend.ListenAddress})
-				err = http.Serve(l, handlers.CompressHandler(router))
-			}
-			log.Error("exiting", tl.Pairs{"err": err})
-			wg.Done()
-		}()
->>>>>>> 210d3991
+			conf.Frontend.ConnectionsLimit, nil, router, wg, true, log)
 	}
 
 	// if the Metrics HTTP port is configured, then set up the http listener instance
@@ -196,7 +144,7 @@
 		wg.Add(1)
 		go startListenerRouter("metricsListener",
 			conf.Metrics.ListenAddress, conf.Metrics.ListenPort,
-			conf.Frontend.ConnectionsLimit, nil, "/metrics", metrics.Handler(), wg, true)
+			conf.Frontend.ConnectionsLimit, nil, "/metrics", metrics.Handler(), wg, true, log)
 	}
 
 	wg.Wait()
