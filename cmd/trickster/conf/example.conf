--- conflicted
+++ resolved
@@ -275,15 +275,9 @@
         # [origins.default.paths]
             # [origins.default.paths.example1]
             # path = '/api/v1/admin/'
-<<<<<<< HEAD
             # methods = [ '*' ]    # HTTP methods to route to this path. '*' for all methods.
-            # match_type = 'prefix'
-            # handler = 'localresponse'
-=======
-            # methods = [ 'GET', 'POST', 'PUT', 'HEAD', 'DELETE', 'OPTIONS' ]
             # match_type = 'prefix'                             # match $path* (using 'exact' will match just $path)
             # handler = 'localresponse'                         # don't actually proxy this request, respond immediately
->>>>>>> 465d4f17
             # response_code = 401
             # response_body = 'No soup for you!'
             # no_metrics = true                                 # do not record metrics for requests to this path
