[main]
# instance_id allows you to run multiple trickster processes on the same host and log to separate files
# Useful for baremetal, not so much for elastic deployments, so only uncomment if you really need it
# default is 0, which means ignored
#instance_id = 0

# Configuration options for the Proxy Server
[proxy_server]
# listen_port defines the port on which Trickster's Proxy server listens.
# The default proxy is for Prometheus, so we use 9090 by default, just like Prometheus does
listen_port = 9090
# listen_address defines the ip on which Trickster's Proxy server listens.
# empty by default, listening on all interfaces
# listen_address = ''
# connections_limit defines the maximum number of concurrent connections
# Trickster's Proxy server may handle at any time.
# 0 by default, unlimited.
# connections_limit = 0

[caches]

    [caches.default]
    # cache_type defines what kind of cache Trickster uses
    # options are 'bbolt', 'badger', 'filesystem', 'memory', and 'redis'
    # The default is 'memory'.
    cache_type = 'memory'

    # compression determines whether the cache should be compressed. default is true
    # changing the compression setting will leave orphans in your cache for the duration of timeseries_ttl_secs
    compression = true

    # timeseries_ttl_secs defines the relative expiration of cached timeseries. default is 6 hours (21600 seconds)
    timeseries_ttl_secs = 21600

    # fastforward_ttl_secs defines the relative expiration of cached fast forward data. default is 15s
    fastforward_ttl_secs = 15

    # object_ttl_secs defines the relative expiration of generically cached (non-timeseries) objects. default is 30s
    object_ttl_secs = 30

    # max_object_size_bytes defines the largest byte size an object may be before it is uncacheable due to size. default is 524288 (512k)
    max_object_size_bytes = 524288

        ### Configuration options for the Cache Index
        # The Cache Index handles key management and retention for bbolt, filesystem and memory
        # Redis and BadgerDB handle those functions natively and does not use the Trickster's Cache Index
        [caches.default.index]

        # reap_interval_secs defines how long the Cache Index reaper sleeps between reap cycles. Default is 3 (3s)
        reap_interval_secs = 3

        # flush_interval_secs sets how often the Cache Index saves its metadata to the cache from application memory. Default is 5 (5s)
        flush_interval_secs = 5

        # max_size_bytes indicates how large the cache can grow in bytes before the Index evicts least-recently-accessed items. default is 512MB
        max_size_bytes = 536870912

        # max_size_backoff_bytes indicates how far below max_size_bytes the cache size must be to complete a byte-size-based eviction exercise. default is 16MB
        max_size_backoff_bytes = 16777216

        # max_size_objects indicates how large the cache can grow in objects before the Index evicts least-recently-accessed items. default is 0 (infinite)
        max_size_objects = 0

        # max_size_backoff_objects indicates how far under max_size_objects the cache size must be to complete object-size-based eviction exercise. default is 100
        max_size_backoff_objects = 100

        ### Configuration options when using a Redis Cache
        [caches.default.redis]

        # client_type indicates which kind of Redis client to use. Options are: 'standard', 'cluster' and 'sentinel'
        # default is 'standard'
        client_type = 'standard'

        # Supported by Redis (standard)
        # These configurations are ignored by Redis Sentinel and Redis Cluster
        # protocol defines the protocol for connecting to redis ('unix' or 'tcp') 'tcp' is default
        protocol = 'tcp'
        # endpoint defines the fqdn+port or path to a unix socket file for connecting to redis
        # default is 'redis:6379'
        endpoint = 'redis:6379'
        #

        # Supported by Redis Cluster and Redis Sentinel
        # These conigurations are ignored by Redis (standard)
        # endpoints is used for Redis Cluster and Redis Sentinel to define a list of endpoints
        # default is ['redis:6379']
        endpoints = ['redis:6379']
        #

        # Supported by Redis Sentinel
        # These conigurations are ignored by Redis (standard) and Redis Cluster
        # sentinel_master should be set when using Redis Sentinel to indicate the Master Node
        sentinel_master = ''
        #

        # password provides the redis password
        # default is empty
        password = ''

        # These options are supported by all Redis Client Types
        # See the go-redis documentation at https://github.com/go-redis/redis/blob/master/options.go
        # for more information on tuning these settings

        # db is the Database to be selected after connecting to the server. default is 0
        # db = 0

        # max_retries is the maximum number of retries before giving up on the command
        # max_retries = 0

        # min_retry_backoff_ms is the minimum backoff time between each retry
        # min_retry_backoff_ms = 8

        # max_retry_backoff_ms is the maximum backoff time between each retry
        # max_retry_backoff_ms = 512

        # dial_timeout_ms is the timeout for establishing new connections
        # dial_timeout_ms = 5000

        # read_timeout_ms is the timeout for socket reads. If reached, commands will fail with a timeout instead of blocking.
        # read_timeout_ms = 3000

        # write_timeout_ms is the timeout for socket writes. If reached, commands will fail with a timeout instead of blocking.
        # write_timeout_ms = 3000

        # pool_size is the maximum number of socket connections.
        # pool_size = 20

        # min_idle_conns is the minimum number of idle connections which is useful when establishing new connection is slow.
        # min_idle_conns = 0

        # max_conn_age_ms is the connection age at which client retires (closes) the connection.
        # max_conn_age_ms = 0

        # pool_timeout_ms is the amount of time client waits for connection if all connections are busy before returning an error.
        # pool_timeout_ms = 4000

        # idle_timeout_ms is the amount of time after which client closes idle connections.
        # idle_timeout_ms = 300000

        # idle_check_frequency_ms is the frequency of idle checks made by idle connections reaper.
        # idle_check_frequency_ms = 60000


        ### Configuration options when using a Filesystem Cache
        [caches.default.filesystem]
        # cache_path defines the directory location under which the Trickster cache will be maintained
        # default is '/tmp/trickster'
        cache_path = '/tmp/trickster'

        ### Configuration options when using a bbolt Cache
        [caches.default.bbolt]

        # filename defines the file where the Trickster cache will be maintained
        # default is 'trickster.db'
        filename = 'trickster.db'

        # bucket defines the name of the BotlDb bucket (similar to a namespace) under which our key value store lives
        # default is 'trickster'
        bucket = 'trickster'

        ### Configuration options when using a Badger cache
        [caches.default.badger]
        # directory defines the directory location under which the Badger data will be maintained
        # default is '/tmp/trickster'
        directory = '/tmp/trickster'
        # value_directory defines the directory location under which the Badger value log will be maintained
        # default is '/tmp/trickster'
        value_directory = '/tmp/trickster'

    # Example of a second cache, sans comments, that origin configs below could use with: cache_name = 'bbolt_example'
    #
    # [caches.bbolt_example]
    # cache_type = 'bbolt'
    # compression = true
    # timeseries_ttl_secs = 21600
    # fastforward_ttl_secs = 15
    # object_ttl_secs = 30

        # [caches.bbolt_example.bbolt]
        # filename = 'trickster.db'
        # bucket = 'trickster'

        # [caches.bbolt_example.index]
        # reap_interval_secs = 3
        # flush_interval_secs = 5
        # max_size_bytes = 536870912
        # size_backoff_bytes = 16777216

# Configuration options for mapping Origin(s)
[origins]

    # example origin named default. default is always created with these settings unless a different origin is defined here.
    [origins.default]

    # is_default describes whether this origin is the default origin considered when routing http requests
    # it is false, by default; but if you only have a single origin configured, is_default will be true unless explicitly set to false
    is_default = true

<<<<<<< HEAD
    # origin_type identifies the origin type. Valid options are 'prometheus', 'influxdb'
    # origin_type is a required configuration value
    origin_type = 'prometheus'
=======
    # type identifies the origin type. Valid options are 'prometheus', 'influxdb', 'irondb'
    # default is prometheus.
    type = 'prometheus'
>>>>>>> 00994dc1

    # cache_name identifies the name of the cache (configured above) that you want to use with this origin proxy.
    cache_name = 'default'

	# origin_url provides the base upstream URL for all proxied requests to this origin.
	# it can be as simple as http://example.com or as complex as https://example.com:8443/path/prefix
    # origin_url is a required configuration value
    origin_url = 'http://prometheus:9090'

    # timeout_secs defines how many seconds Trickster will wait before aborting and upstream http request. Default: 180s
    # timeout_secs = 180

    # keep_alive_timeout_secs defines how long Trickster will wait before closing a keep-alive connection due to inactivity
    # if the origin's keep-alive timeout is shorter than Trickster's, the connect will be closed sooner. Default: 300
    # keep_alive_timeout_secs = 300

    # max_idle_conns set the maximum concurrent keep-alive connections Trickster may have opened to this origin
    # additional requests will be queued. Default: 20
    # max_idle_conns = 20

<<<<<<< HEAD
    # ignore_caching_headers will cause the orgin client to ignore any upstream or downstream HTTP caching headers. Default is false 
    # ignore_caching_headers = false
=======
    # api_path defines the path of the Upstream Origin's API (usually '/api/v1')
    api_path = '/api/v1'

    # ignore_no_cache_header disables a client's ability to send a no-cache to refresh a cached query. Default is false
    # ignore_no_cache_header = false
>>>>>>> 00994dc1

    # timeseries_retention_factor defines the maximum number of recent timestamps to cache for a given query. Default is 1024
    # timeseries_retention_factor = 1024

    # timeseries_eviction_method selects the metholodogy used to determine which timestamps are removed once
    # the timeseries_retention_factor limit is reached. options are 'oldest' and 'lru'. Default is 'oldest'
    # timeseries_eviction_method = 'oldest'

    # fast_forward_disable, when set to true, will turn off the 'fast forward' feature for any requests proxied to this origin
    # fast_forward_disable = false

    # backfill_tolerance_secs prevents new datapoints that fall within the tolerance window (relative to time.Now) from being cached
    # Think of it as "never cache the newest N seconds of real-time data, because it may be preliminary and subject to updates"
    # default is 0
    # backfill_tolerance_secs = 0

    # For multi-origin support, origins are named, and the name is the second word of the configuration section name.
    # In this example, an origin is named "foo".
    # Clients can indicate this origin in their path (http://trickster.example.com:9090/foo/api/v1/query_range?.....)
    # there are other ways for clients to indicate which origin to use in a multi-origin setup. See the documentation for more information

    # [origins.foo]
    # is_default = false
    # origin_type = 'influxdb'
    # origin_url = 'http://influx-origin:8086'
    # cache_name = 'bbolt_example'
    # scheme = 'http'
    # host = 'influx-origin:8086'
    # path_prefix = ''
    # api_path = ''
    # ignore_no_cache_header = false
    # timeseries_retention_factor = 1024
    # timeseries_eviction_method = 'oldest'
    # timeout_secs = 180
    # backfill_tolerance_secs = 180

# Configuration Options for Metrics Instrumentation
[metrics]
# listen_port defines the port that Trickster's metrics server listens on at /metrics
listen_port = 8082
# listen_address defines the ip that Trickster's metrics server listens on at /metrics
# empty by default, listening on all interfaces
# listen_address = ''

# Configuration Options for Logging Instrumentation
[logging]
# log_level defines the verbosity of the logger. Possible values are 'debug', 'info', 'warn', 'error'
# default is info
log_level = 'info'

# log_file defines the file location to store logs. These will be auto-rolled and maintained for you.
# not specifying a log_file (this is the default behavior) will print logs to STDOUT
# log_file = '/some/path/to/trickster.log'<|MERGE_RESOLUTION|>--- conflicted
+++ resolved
@@ -196,15 +196,9 @@
     # it is false, by default; but if you only have a single origin configured, is_default will be true unless explicitly set to false
     is_default = true
 
-<<<<<<< HEAD
-    # origin_type identifies the origin type. Valid options are 'prometheus', 'influxdb'
+    # origin_type identifies the origin type. Valid options are: 'prometheus', 'influxdb', 'irondb', 'reverseproxycache' (or just 'rpc')
     # origin_type is a required configuration value
     origin_type = 'prometheus'
-=======
-    # type identifies the origin type. Valid options are 'prometheus', 'influxdb', 'irondb'
-    # default is prometheus.
-    type = 'prometheus'
->>>>>>> 00994dc1
 
     # cache_name identifies the name of the cache (configured above) that you want to use with this origin proxy.
     cache_name = 'default'
@@ -225,16 +219,8 @@
     # additional requests will be queued. Default: 20
     # max_idle_conns = 20
 
-<<<<<<< HEAD
     # ignore_caching_headers will cause the orgin client to ignore any upstream or downstream HTTP caching headers. Default is false 
     # ignore_caching_headers = false
-=======
-    # api_path defines the path of the Upstream Origin's API (usually '/api/v1')
-    api_path = '/api/v1'
-
-    # ignore_no_cache_header disables a client's ability to send a no-cache to refresh a cached query. Default is false
-    # ignore_no_cache_header = false
->>>>>>> 00994dc1
 
     # timeseries_retention_factor defines the maximum number of recent timestamps to cache for a given query. Default is 1024
     # timeseries_retention_factor = 1024
