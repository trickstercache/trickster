/**
* Copyright 2018 Comcast Cable Communications Management, LLC
* Licensed under the Apache License, Version 2.0 (the "License");
* you may not use this file except in compliance with the License.
* You may obtain a copy of the License at
* http://www.apache.org/licenses/LICENSE-2.0
* Unless required by applicable law or agreed to in writing, software
* distributed under the License is distributed on an "AS IS" BASIS,
* WITHOUT WARRANTIES OR CONDITIONS OF ANY KIND, either express or implied.
* See the License for the specific language governing permissions and
* limitations under the License.
 */

package timeseries

import (
	"fmt"
	"time"
)

// Extent describes the start and end times for a given range of data
type Extent struct {
	Start    time.Time `json:"start"`
	End      time.Time `json:"end"`
	LastUsed time.Time `json:"-"`
}

// Includes returns true if the Extent includes the provided Time
func (e *Extent) Includes(t time.Time) bool {
	return !t.Before(e.Start) && !t.After(e.End)
}

// StartsAt returns true if the t is equal to the Extent's start time
func (e *Extent) StartsAt(t time.Time) bool {
	return t.Equal(e.Start)
}

// EndsAt returns true if the t is equal to the Extent's end time
func (e *Extent) EndsAt(t time.Time) bool {
	return t.Equal(e.End)
}

// After returns true if the range of the Extent is completely after the provided time
func (e *Extent) After(t time.Time) bool {
	return t.Before(e.Start)
}

<<<<<<< HEAD
// Contains ...
func (el ExtentList) Contains(e Extent) bool {

	x := len(el)
	if x == 0 {
		return false
	}
	return ((!el[0].Start.Before(e.Start)) &&
		(!el[0].Start.After(e.End)) &&
		(!el[x-1].End.Before(e.Start)) &&
		(!el[x-1].End.After(e.End)) &&
		(!el[0].Start.After(el[x-1].End)))
}

// OutsideOf returns true if the timestamps in the ExtentList are entirely outside of the provided extent
func (el ExtentList) OutsideOf(e Extent) bool {
	x := len(el)
	if x == 0 {
		return true
	}
	return e.After(el[x-1].End) || el[0].After(e.End)
}

// Crop adjusts an ExtentList to include only the range of the provided Extent
func (el ExtentList) Crop(e Extent) ExtentList {

	var startIndex = -1
	var endIndex = -1

	for i, f := range el {
		if startIndex == -1 {
			if f.Includes(e.Start) {
				if !f.StartsAt(e.Start) {
					el[i].Start = e.Start
				}
				startIndex = i
			} else if f.After(e.Start) && !f.After(e.End) {
				startIndex = i
			} else if f.After(e.Start) && f.After(e.End) {
				return make(ExtentList, 0, 0)
			}
		}
		if endIndex == -1 {
			if f.Includes(e.End) {
				if !f.EndsAt(e.End) {
					el[i].End = e.End
				}
				endIndex = i
			}
		}
	}

	if startIndex != -1 {
		if endIndex == -1 {
			endIndex = len(el) - 1
		}
		endIndex++
		if endIndex >= startIndex {
			return el[startIndex:endIndex]
		}
	}

	return make(ExtentList, 0, 0)
}

// Compress sorts an ExtentList and merges time-adjacent Extents so that the total extent of
// data is accurately represented in as few Extents as possible
func (el ExtentList) Compress(step time.Duration) ExtentList {

	exc := ExtentList(el).Copy()
	if len(el) == 0 {
		return exc
	}

	l := len(el)
	compressed := make(ExtentList, 0, l)
	sort.Sort(exc)
	e := Extent{}
	for i := range exc {
		if e.Start.IsZero() {
			e.Start = exc[i].Start
		}
		if i+1 < l && (exc[i].End.Add(step).Equal(exc[i+1].Start) || exc[i].End.Equal(exc[i+1].Start)) {
			continue
		}
		e.End = exc[i].End
		compressed = append(compressed, e)
		e = Extent{}
	}
	return compressed
}

// ExtentList is a type of []Extent used for sorting the slice
type ExtentList []Extent

// String returns a string representation of the extentlist
// in the format startEpochSec1-endEpochSec1;startEpochSec2-endEpochSec2
func (el ExtentList) String() string {
	if len(el) == 0 {
		return ""
	}
	lines := make([]string, 0, len(el))
	for _, e := range el {
		lines = append(lines, fmt.Sprintf("%d-%d", e.Start.Unix(), e.End.Unix()))
	}
	return strings.Join(lines, ";")
}

// Copy returns a true copy of the ExtentList
func (el ExtentList) Copy() ExtentList {
	c := make(ExtentList, len(el))
	for i := range el {
		c[i].Start = el[i].Start
		c[i].End = el[i].End
	}
	return c
}

// Len returns the length of an array of type ExtentList
func (el ExtentList) Len() int {
	return len(el)
}

// Less returns true if element i in the ExtentList comes before j
func (el ExtentList) Less(i, j int) bool {
	return el[i].Start.Before(el[j].Start)
}

// Swap modifies an ExtentList by swapping the values in indexes i and j
func (el ExtentList) Swap(i, j int) {
	el[i], el[j] = el[j], el[i]
=======
// After returns true if the range of the Extent is completely after the provided time
func (e Extent) String() string {
	return fmt.Sprintf("%d-%d", e.Start.Unix(), e.End.Unix())
>>>>>>> c063d73b
}<|MERGE_RESOLUTION|>--- conflicted
+++ resolved
@@ -45,141 +45,7 @@
 	return t.Before(e.Start)
 }
 
-<<<<<<< HEAD
-// Contains ...
-func (el ExtentList) Contains(e Extent) bool {
-
-	x := len(el)
-	if x == 0 {
-		return false
-	}
-	return ((!el[0].Start.Before(e.Start)) &&
-		(!el[0].Start.After(e.End)) &&
-		(!el[x-1].End.Before(e.Start)) &&
-		(!el[x-1].End.After(e.End)) &&
-		(!el[0].Start.After(el[x-1].End)))
-}
-
-// OutsideOf returns true if the timestamps in the ExtentList are entirely outside of the provided extent
-func (el ExtentList) OutsideOf(e Extent) bool {
-	x := len(el)
-	if x == 0 {
-		return true
-	}
-	return e.After(el[x-1].End) || el[0].After(e.End)
-}
-
-// Crop adjusts an ExtentList to include only the range of the provided Extent
-func (el ExtentList) Crop(e Extent) ExtentList {
-
-	var startIndex = -1
-	var endIndex = -1
-
-	for i, f := range el {
-		if startIndex == -1 {
-			if f.Includes(e.Start) {
-				if !f.StartsAt(e.Start) {
-					el[i].Start = e.Start
-				}
-				startIndex = i
-			} else if f.After(e.Start) && !f.After(e.End) {
-				startIndex = i
-			} else if f.After(e.Start) && f.After(e.End) {
-				return make(ExtentList, 0, 0)
-			}
-		}
-		if endIndex == -1 {
-			if f.Includes(e.End) {
-				if !f.EndsAt(e.End) {
-					el[i].End = e.End
-				}
-				endIndex = i
-			}
-		}
-	}
-
-	if startIndex != -1 {
-		if endIndex == -1 {
-			endIndex = len(el) - 1
-		}
-		endIndex++
-		if endIndex >= startIndex {
-			return el[startIndex:endIndex]
-		}
-	}
-
-	return make(ExtentList, 0, 0)
-}
-
-// Compress sorts an ExtentList and merges time-adjacent Extents so that the total extent of
-// data is accurately represented in as few Extents as possible
-func (el ExtentList) Compress(step time.Duration) ExtentList {
-
-	exc := ExtentList(el).Copy()
-	if len(el) == 0 {
-		return exc
-	}
-
-	l := len(el)
-	compressed := make(ExtentList, 0, l)
-	sort.Sort(exc)
-	e := Extent{}
-	for i := range exc {
-		if e.Start.IsZero() {
-			e.Start = exc[i].Start
-		}
-		if i+1 < l && (exc[i].End.Add(step).Equal(exc[i+1].Start) || exc[i].End.Equal(exc[i+1].Start)) {
-			continue
-		}
-		e.End = exc[i].End
-		compressed = append(compressed, e)
-		e = Extent{}
-	}
-	return compressed
-}
-
-// ExtentList is a type of []Extent used for sorting the slice
-type ExtentList []Extent
-
-// String returns a string representation of the extentlist
-// in the format startEpochSec1-endEpochSec1;startEpochSec2-endEpochSec2
-func (el ExtentList) String() string {
-	if len(el) == 0 {
-		return ""
-	}
-	lines := make([]string, 0, len(el))
-	for _, e := range el {
-		lines = append(lines, fmt.Sprintf("%d-%d", e.Start.Unix(), e.End.Unix()))
-	}
-	return strings.Join(lines, ";")
-}
-
-// Copy returns a true copy of the ExtentList
-func (el ExtentList) Copy() ExtentList {
-	c := make(ExtentList, len(el))
-	for i := range el {
-		c[i].Start = el[i].Start
-		c[i].End = el[i].End
-	}
-	return c
-}
-
-// Len returns the length of an array of type ExtentList
-func (el ExtentList) Len() int {
-	return len(el)
-}
-
-// Less returns true if element i in the ExtentList comes before j
-func (el ExtentList) Less(i, j int) bool {
-	return el[i].Start.Before(el[j].Start)
-}
-
-// Swap modifies an ExtentList by swapping the values in indexes i and j
-func (el ExtentList) Swap(i, j int) {
-	el[i], el[j] = el[j], el[i]
-=======
 // After returns true if the range of the Extent is completely after the provided time
 func (e Extent) String() string {
 	return fmt.Sprintf("%d-%d", e.Start.Unix(), e.End.Unix())
->>>>>>> c063d73b
 }