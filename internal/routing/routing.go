/*
 * Copyright 2018 Comcast Cable Communications Management, LLC
 *
 * Licensed under the Apache License, Version 2.0 (the "License");
 * you may not use this file except in compliance with the License.
 * You may obtain a copy of the License at
 *
 *     http://www.apache.org/licenses/LICENSE-2.0
 *
 * Unless required by applicable law or agreed to in writing, software
 * distributed under the License is distributed on an "AS IS" BASIS,
 * WITHOUT WARRANTIES OR CONDITIONS OF ANY KIND, either express or implied.
 * See the License for the specific language governing permissions and
 * limitations under the License.
 */

// Package routing is the Trickster Request Router
package routing

import (
	"fmt"
	"net/http"
	"sort"
	"strings"

	"github.com/Comcast/trickster/internal/cache"
	"github.com/Comcast/trickster/internal/config"
	"github.com/Comcast/trickster/internal/proxy/methods"
	"github.com/Comcast/trickster/internal/proxy/origins"
	"github.com/Comcast/trickster/internal/proxy/origins/clickhouse"
	"github.com/Comcast/trickster/internal/proxy/origins/influxdb"
	"github.com/Comcast/trickster/internal/proxy/origins/irondb"
<<<<<<< HEAD
	"github.com/Comcast/trickster/internal/proxy/origins/prometheus"
	"github.com/Comcast/trickster/internal/proxy/origins/reverseproxycache"
	"github.com/Comcast/trickster/internal/proxy/origins/rule"
	tl "github.com/Comcast/trickster/internal/util/log"
	"github.com/Comcast/trickster/internal/util/middleware"

=======
	oo "github.com/Comcast/trickster/internal/proxy/origins/options"
	"github.com/Comcast/trickster/internal/proxy/origins/prometheus"
	"github.com/Comcast/trickster/internal/proxy/origins/reverseproxycache"
	"github.com/Comcast/trickster/internal/proxy/origins/types"
	"github.com/Comcast/trickster/internal/proxy/paths/matching"
	po "github.com/Comcast/trickster/internal/proxy/paths/options"
	tl "github.com/Comcast/trickster/internal/util/log"
	"github.com/Comcast/trickster/internal/util/middleware"

	//"github.com/Comcast/trickster/internal/proxy/origins/rule"

>>>>>>> bdad6262
	"github.com/gorilla/mux"
)

// proxyClients maintains a list of proxy clients configured for use by Trickster
var proxyClients = make(map[string]origins.Client)

// RegisterProxyRoutes iterates the Trickster Configuration and registers the routes for the configured origins
func RegisterProxyRoutes(conf *config.TricksterConfig, router *mux.Router, caches map[string]cache.Cache, log *tl.TricksterLogger) error {

	defaultOrigin := ""
<<<<<<< HEAD
	var ndo *config.OriginConfig // points to the origin config named "default"
	var cdo *config.OriginConfig // points to the origin config with IsDefault set to true
=======
	var ndo *oo.Options // points to the origin config named "default"
	var cdo *oo.Options // points to the origin config with IsDefault set to true
>>>>>>> bdad6262

	// This iteration will ensure default origins are handled properly
	for k, o := range conf.Origins {

<<<<<<< HEAD
		if !config.IsValidOriginType(o.OriginType) {
=======
		if !types.IsValidOriginType(o.OriginType) {
>>>>>>> bdad6262
			return fmt.Errorf(`unknown origin type in origin config. originName: %s, originType: %s`, k, o.OriginType)
		}

		// Ensure only one default origin exists
		if o.IsDefault {
			if cdo != nil {
				return fmt.Errorf("only one origin can be marked as default. Found both %s and %s", defaultOrigin, k)
			}
			log.Debug("default origin identified", tl.Pairs{"name": k})
			defaultOrigin = k
			cdo = o
			continue
		}

		// handle origin named "default" last as it needs special handling based on a full pass over the range
		if k == "default" {
			ndo = o
			continue
		}

		err := registerOriginRoutes(router, conf, k, o, caches, log)
		if err != nil {
			return err
		}
	}

	if ndo != nil {
		if cdo == nil {
			ndo.IsDefault = true
			cdo = ndo
			defaultOrigin = "default"
		} else {
			err := registerOriginRoutes(router, conf, "default", ndo, caches, log)
			if err != nil {
				return err
			}
		}
	}

	if cdo != nil {
		return registerOriginRoutes(router, conf, defaultOrigin, cdo, caches, log)
	}

	return nil
}

<<<<<<< HEAD
func registerOriginRoutes(router *mux.Router, conf *config.TricksterConfig, k string, o *config.OriginConfig, caches map[string]cache.Cache, log *tl.TricksterLogger) error {
=======
func registerOriginRoutes(router *mux.Router, conf *config.TricksterConfig, k string, o *oo.Options, caches map[string]cache.Cache, log *tl.TricksterLogger) error {
>>>>>>> bdad6262

	var client origins.Client
	var c cache.Cache
	var ok bool
	var err error

	c, ok = caches[o.CacheName]
	if !ok {
		return fmt.Errorf("Could not find Cache named [%s]", o.CacheName)
	}

	log.Info("registering route paths", tl.Pairs{"originName": k, "originType": o.OriginType, "upstreamHost": o.Host})

	switch strings.ToLower(o.OriginType) {
	case "prometheus", "":
		client, err = prometheus.NewClient(k, o, c)
	case "influxdb":
		client, err = influxdb.NewClient(k, o, c)
	case "irondb":
		client, err = irondb.NewClient(k, o, c)
	case "clickhouse":
		client, err = clickhouse.NewClient(k, o, c)
	case "rpc", "reverseproxycache":
		client, err = reverseproxycache.NewClient(k, o, c)
<<<<<<< HEAD
	case "rule":
		client, err = rule.NewClient(k, o, conf.Origins)
=======
		// case "rule":
		// 	client, err = rule.NewClient(k, o, conf.Origins)
>>>>>>> bdad6262
	}
	if err != nil {
		return err
	}

	if client != nil {
		o.HTTPClient = client.HTTPClient()
		proxyClients[k] = client
		defaultPaths := client.DefaultPathConfigs(o)
		registerPathRoutes(router, client.Handlers(), client, o, c, defaultPaths, log)
	}
	return nil
}

// registerPathRoutes will take the provided default paths map,
// merge it with any path data in the provided originconfig, and then register
// the path routes to the appropriate handler from the provided handlers map
func registerPathRoutes(router *mux.Router, handlers map[string]http.Handler,
<<<<<<< HEAD
	client origins.Client, o *config.OriginConfig, c cache.Cache,
	paths map[string]*config.PathConfig, log *tl.TricksterLogger) {

	decorate := func(p *config.PathConfig) http.Handler {
		// add Origin, Cache, and Path Configs to the HTTP Request's context
		h := middleware.WithResourcesContext(client, o, c, p, log, p.Handler)
		// decorate frontend prometheus metrics
		if !p.NoMetrics {
			h = middleware.Decorate(o.Name, o.OriginType, p.Path, h)
		}
		// attach distributed tracer
		if p.OriginConfig != nil &&
			p.OriginConfig.TracingConfig != nil &&
			p.OriginConfig.TracingConfig.Tracer != nil {
			h = middleware.Trace(p.OriginConfig.TracingConfig.Tracer, h)
=======
	client origins.Client, oo *oo.Options, c cache.Cache,
	paths map[string]*po.Options, log *tl.TricksterLogger) {

	decorate := func(po *po.Options) http.Handler {
		// add Origin, Cache, and Path Configs to the HTTP Request's context
		h := middleware.WithResourcesContext(client, oo, c, po, log, po.Handler)
		// decorate frontend prometheus metrics
		if !po.NoMetrics {
			h = middleware.Decorate(oo.Name, oo.OriginType, po.Path, h)
		}
		// attach distributed tracer
		if oo != nil &&
			oo.TracingConfig != nil &&
			oo.TracingConfig.Tracer != nil {
			h = middleware.Trace(oo.TracingConfig.Tracer, h)
>>>>>>> bdad6262
		}
		return h
	}

<<<<<<< HEAD
	pathsWithVerbs := make(map[string]*config.PathConfig)
=======
	pathsWithVerbs := make(map[string]*po.Options)
>>>>>>> bdad6262
	for _, p := range paths {
		if len(p.Methods) == 0 {
			p.Methods = methods.CacheableHTTPMethods()
		}
		pathsWithVerbs[p.Path+"-"+strings.Join(p.Methods, "-")] = p
	}

<<<<<<< HEAD
	for k, p := range o.Paths {
		p.OriginConfig = o
=======
	for k, p := range oo.Paths {
>>>>>>> bdad6262
		if p2, ok := pathsWithVerbs[k]; ok {
			p2.Merge(p)
			continue
		}
<<<<<<< HEAD
		p3 := config.NewPathConfig()
=======
		p3 := po.NewOptions()
>>>>>>> bdad6262
		p3.Merge(p)
		pathsWithVerbs[k] = p3
	}

	if h, ok := handlers["health"]; ok &&
<<<<<<< HEAD
		o.HealthCheckUpstreamPath != "" && o.HealthCheckVerb != "" {
		hp := "/trickster/health/" + o.Name
		log.Debug("registering health handler path",
			tl.Pairs{"path": hp, "originName": o.Name,
				"upstreamPath": o.HealthCheckUpstreamPath, "upstreamVerb": o.HealthCheckVerb})
		router.PathPrefix(hp).Handler(middleware.WithResourcesContext(client, o, nil, nil, log, h)).
=======
		oo.HealthCheckUpstreamPath != "" && oo.HealthCheckVerb != "" {
		hp := "/trickster/health/" + oo.Name
		log.Debug("registering health handler path",
			tl.Pairs{"path": hp, "originName": oo.Name,
				"upstreamPath": oo.HealthCheckUpstreamPath, "upstreamVerb": oo.HealthCheckVerb})
		router.PathPrefix(hp).Handler(middleware.WithResourcesContext(client, oo, nil, nil, log, h)).
>>>>>>> bdad6262
			Methods(methods.CacheableHTTPMethods()...)
	}

	plist := make([]string, 0, len(pathsWithVerbs))
	deletes := make([]string, 0, len(pathsWithVerbs))
	for k, p := range pathsWithVerbs {
		if h, ok := handlers[p.HandlerName]; ok && h != nil {
			p.Handler = h
			plist = append(plist, k)
		} else {
			log.Info("invalid handler name for path", tl.Pairs{"path": p.Path, "handlerName": p.HandlerName})
			deletes = append(deletes, p.Path)
		}
	}
	for _, p := range deletes {
		delete(pathsWithVerbs, p)
	}

	sort.Sort(ByLen(plist))
	for i := len(plist)/2 - 1; i >= 0; i-- {
		opp := len(plist) - 1 - i
		plist[i], plist[opp] = plist[opp], plist[i]
	}

	or := mux.NewRouter()

	for _, v := range plist {
		p, ok := pathsWithVerbs[v]
		if !ok {
			continue
		}
		log.Debug("registering origin handler path",
<<<<<<< HEAD
			tl.Pairs{"originName": o.Name, "path": v, "handlerName": p.HandlerName,
				"originHost": o.Host, "handledPath": "/" + o.Name + p.Path, "matchType": p.MatchType, "frontendHosts": strings.Join(o.Hosts, ",")})
=======
			tl.Pairs{"originName": oo.Name, "path": v, "handlerName": p.HandlerName,
				"originHost": oo.Host, "handledPath": "/" + oo.Name + p.Path, "matchType": p.MatchType, "frontendHosts": strings.Join(oo.Hosts, ",")})
>>>>>>> bdad6262
		if p.Handler != nil && len(p.Methods) > 0 {

			if p.Methods[0] == "*" {
				p.Methods = methods.AllHTTPMethods()
			}

<<<<<<< HEAD
			routePath := "/" + o.Name + p.Path

			switch p.MatchType {
			case config.PathMatchTypePrefix:
				// Case where we path match by prefix
				// Host Header Routing
				for _, h := range o.Hosts {
=======
			routePath := "/" + oo.Name + p.Path

			switch p.MatchType {
			case matching.PathMatchTypePrefix:
				// Case where we path match by prefix
				// Host Header Routing
				for _, h := range oo.Hosts {
>>>>>>> bdad6262
					router.PathPrefix(p.Path).Handler(decorate(p)).Methods(p.Methods...).Host(h)
				}
				// Path Routing
				router.PathPrefix(routePath).Handler(decorate(p)).Methods(p.Methods...)
				or.PathPrefix(routePath).Handler(decorate(p)).Methods(p.Methods...)
			default:
				// default to exact match
				// Host Header Routing
<<<<<<< HEAD
				for _, h := range o.Hosts {
=======
				for _, h := range oo.Hosts {
>>>>>>> bdad6262
					router.Handle(p.Path, decorate(p)).Methods(p.Methods...).Host(h)
				}
				// Path Routing
				router.Handle(routePath, decorate(p)).Methods(p.Methods...)
				or.Handle(routePath, decorate(p)).Methods(p.Methods...)
			}
		}
	}

<<<<<<< HEAD
	if o.IsDefault {
		log.Info("registering default origin handler paths", tl.Pairs{"originName": o.Name})
=======
	if oo.IsDefault {
		log.Info("registering default origin handler paths", tl.Pairs{"originName": oo.Name})
>>>>>>> bdad6262
		for _, v := range plist {
			p, ok := pathsWithVerbs[v]
			if !ok {
				continue
			}
			if p.Handler != nil && len(p.Methods) > 0 {
<<<<<<< HEAD
				log.Debug("registering default origin handler paths", tl.Pairs{"originName": o.Name, "path": p.Path, "handlerName": p.HandlerName, "matchType": p.MatchType})
				switch p.MatchType {
				case config.PathMatchTypePrefix:
=======
				log.Debug("registering default origin handler paths", tl.Pairs{"originName": oo.Name, "path": p.Path, "handlerName": p.HandlerName, "matchType": p.MatchType})
				switch p.MatchType {
				case matching.PathMatchTypePrefix:
>>>>>>> bdad6262
					// Case where we path match by prefix
					router.PathPrefix(p.Path).Handler(decorate(p)).Methods(p.Methods...)
				default:
					// default to exact match
					router.Handle(p.Path, decorate(p)).Methods(p.Methods...)
				}
				router.Handle(p.Path, decorate(p)).Methods(p.Methods...)
			}
		}
	}
<<<<<<< HEAD
	o.Router = or
	o.Paths = pathsWithVerbs
=======
	oo.Router = or
	oo.Paths = pathsWithVerbs
>>>>>>> bdad6262
}

// ByLen allows sorting of a string slice by string length
type ByLen []string

func (a ByLen) Len() int {
	return len(a)
}

func (a ByLen) Less(i, j int) bool {
	return len(a[i]) < len(a[j])
}

func (a ByLen) Swap(i, j int) {
	a[i], a[j] = a[j], a[i]
}<|MERGE_RESOLUTION|>--- conflicted
+++ resolved
@@ -30,14 +30,6 @@
 	"github.com/Comcast/trickster/internal/proxy/origins/clickhouse"
 	"github.com/Comcast/trickster/internal/proxy/origins/influxdb"
 	"github.com/Comcast/trickster/internal/proxy/origins/irondb"
-<<<<<<< HEAD
-	"github.com/Comcast/trickster/internal/proxy/origins/prometheus"
-	"github.com/Comcast/trickster/internal/proxy/origins/reverseproxycache"
-	"github.com/Comcast/trickster/internal/proxy/origins/rule"
-	tl "github.com/Comcast/trickster/internal/util/log"
-	"github.com/Comcast/trickster/internal/util/middleware"
-
-=======
 	oo "github.com/Comcast/trickster/internal/proxy/origins/options"
 	"github.com/Comcast/trickster/internal/proxy/origins/prometheus"
 	"github.com/Comcast/trickster/internal/proxy/origins/reverseproxycache"
@@ -49,7 +41,6 @@
 
 	//"github.com/Comcast/trickster/internal/proxy/origins/rule"
 
->>>>>>> bdad6262
 	"github.com/gorilla/mux"
 )
 
@@ -60,22 +51,13 @@
 func RegisterProxyRoutes(conf *config.TricksterConfig, router *mux.Router, caches map[string]cache.Cache, log *tl.TricksterLogger) error {
 
 	defaultOrigin := ""
-<<<<<<< HEAD
-	var ndo *config.OriginConfig // points to the origin config named "default"
-	var cdo *config.OriginConfig // points to the origin config with IsDefault set to true
-=======
 	var ndo *oo.Options // points to the origin config named "default"
 	var cdo *oo.Options // points to the origin config with IsDefault set to true
->>>>>>> bdad6262
 
 	// This iteration will ensure default origins are handled properly
 	for k, o := range conf.Origins {
 
-<<<<<<< HEAD
-		if !config.IsValidOriginType(o.OriginType) {
-=======
 		if !types.IsValidOriginType(o.OriginType) {
->>>>>>> bdad6262
 			return fmt.Errorf(`unknown origin type in origin config. originName: %s, originType: %s`, k, o.OriginType)
 		}
 
@@ -122,11 +104,7 @@
 	return nil
 }
 
-<<<<<<< HEAD
-func registerOriginRoutes(router *mux.Router, conf *config.TricksterConfig, k string, o *config.OriginConfig, caches map[string]cache.Cache, log *tl.TricksterLogger) error {
-=======
 func registerOriginRoutes(router *mux.Router, conf *config.TricksterConfig, k string, o *oo.Options, caches map[string]cache.Cache, log *tl.TricksterLogger) error {
->>>>>>> bdad6262
 
 	var client origins.Client
 	var c cache.Cache
@@ -151,13 +129,8 @@
 		client, err = clickhouse.NewClient(k, o, c)
 	case "rpc", "reverseproxycache":
 		client, err = reverseproxycache.NewClient(k, o, c)
-<<<<<<< HEAD
-	case "rule":
-		client, err = rule.NewClient(k, o, conf.Origins)
-=======
 		// case "rule":
 		// 	client, err = rule.NewClient(k, o, conf.Origins)
->>>>>>> bdad6262
 	}
 	if err != nil {
 		return err
@@ -176,23 +149,6 @@
 // merge it with any path data in the provided originconfig, and then register
 // the path routes to the appropriate handler from the provided handlers map
 func registerPathRoutes(router *mux.Router, handlers map[string]http.Handler,
-<<<<<<< HEAD
-	client origins.Client, o *config.OriginConfig, c cache.Cache,
-	paths map[string]*config.PathConfig, log *tl.TricksterLogger) {
-
-	decorate := func(p *config.PathConfig) http.Handler {
-		// add Origin, Cache, and Path Configs to the HTTP Request's context
-		h := middleware.WithResourcesContext(client, o, c, p, log, p.Handler)
-		// decorate frontend prometheus metrics
-		if !p.NoMetrics {
-			h = middleware.Decorate(o.Name, o.OriginType, p.Path, h)
-		}
-		// attach distributed tracer
-		if p.OriginConfig != nil &&
-			p.OriginConfig.TracingConfig != nil &&
-			p.OriginConfig.TracingConfig.Tracer != nil {
-			h = middleware.Trace(p.OriginConfig.TracingConfig.Tracer, h)
-=======
 	client origins.Client, oo *oo.Options, c cache.Cache,
 	paths map[string]*po.Options, log *tl.TricksterLogger) {
 
@@ -208,16 +164,11 @@
 			oo.TracingConfig != nil &&
 			oo.TracingConfig.Tracer != nil {
 			h = middleware.Trace(oo.TracingConfig.Tracer, h)
->>>>>>> bdad6262
 		}
 		return h
 	}
 
-<<<<<<< HEAD
-	pathsWithVerbs := make(map[string]*config.PathConfig)
-=======
 	pathsWithVerbs := make(map[string]*po.Options)
->>>>>>> bdad6262
 	for _, p := range paths {
 		if len(p.Methods) == 0 {
 			p.Methods = methods.CacheableHTTPMethods()
@@ -225,41 +176,23 @@
 		pathsWithVerbs[p.Path+"-"+strings.Join(p.Methods, "-")] = p
 	}
 
-<<<<<<< HEAD
-	for k, p := range o.Paths {
-		p.OriginConfig = o
-=======
 	for k, p := range oo.Paths {
->>>>>>> bdad6262
 		if p2, ok := pathsWithVerbs[k]; ok {
 			p2.Merge(p)
 			continue
 		}
-<<<<<<< HEAD
-		p3 := config.NewPathConfig()
-=======
 		p3 := po.NewOptions()
->>>>>>> bdad6262
 		p3.Merge(p)
 		pathsWithVerbs[k] = p3
 	}
 
 	if h, ok := handlers["health"]; ok &&
-<<<<<<< HEAD
-		o.HealthCheckUpstreamPath != "" && o.HealthCheckVerb != "" {
-		hp := "/trickster/health/" + o.Name
-		log.Debug("registering health handler path",
-			tl.Pairs{"path": hp, "originName": o.Name,
-				"upstreamPath": o.HealthCheckUpstreamPath, "upstreamVerb": o.HealthCheckVerb})
-		router.PathPrefix(hp).Handler(middleware.WithResourcesContext(client, o, nil, nil, log, h)).
-=======
 		oo.HealthCheckUpstreamPath != "" && oo.HealthCheckVerb != "" {
 		hp := "/trickster/health/" + oo.Name
 		log.Debug("registering health handler path",
 			tl.Pairs{"path": hp, "originName": oo.Name,
 				"upstreamPath": oo.HealthCheckUpstreamPath, "upstreamVerb": oo.HealthCheckVerb})
 		router.PathPrefix(hp).Handler(middleware.WithResourcesContext(client, oo, nil, nil, log, h)).
->>>>>>> bdad6262
 			Methods(methods.CacheableHTTPMethods()...)
 	}
 
@@ -292,28 +225,14 @@
 			continue
 		}
 		log.Debug("registering origin handler path",
-<<<<<<< HEAD
-			tl.Pairs{"originName": o.Name, "path": v, "handlerName": p.HandlerName,
-				"originHost": o.Host, "handledPath": "/" + o.Name + p.Path, "matchType": p.MatchType, "frontendHosts": strings.Join(o.Hosts, ",")})
-=======
 			tl.Pairs{"originName": oo.Name, "path": v, "handlerName": p.HandlerName,
 				"originHost": oo.Host, "handledPath": "/" + oo.Name + p.Path, "matchType": p.MatchType, "frontendHosts": strings.Join(oo.Hosts, ",")})
->>>>>>> bdad6262
 		if p.Handler != nil && len(p.Methods) > 0 {
 
 			if p.Methods[0] == "*" {
 				p.Methods = methods.AllHTTPMethods()
 			}
 
-<<<<<<< HEAD
-			routePath := "/" + o.Name + p.Path
-
-			switch p.MatchType {
-			case config.PathMatchTypePrefix:
-				// Case where we path match by prefix
-				// Host Header Routing
-				for _, h := range o.Hosts {
-=======
 			routePath := "/" + oo.Name + p.Path
 
 			switch p.MatchType {
@@ -321,7 +240,6 @@
 				// Case where we path match by prefix
 				// Host Header Routing
 				for _, h := range oo.Hosts {
->>>>>>> bdad6262
 					router.PathPrefix(p.Path).Handler(decorate(p)).Methods(p.Methods...).Host(h)
 				}
 				// Path Routing
@@ -330,11 +248,7 @@
 			default:
 				// default to exact match
 				// Host Header Routing
-<<<<<<< HEAD
-				for _, h := range o.Hosts {
-=======
 				for _, h := range oo.Hosts {
->>>>>>> bdad6262
 					router.Handle(p.Path, decorate(p)).Methods(p.Methods...).Host(h)
 				}
 				// Path Routing
@@ -344,28 +258,17 @@
 		}
 	}
 
-<<<<<<< HEAD
-	if o.IsDefault {
-		log.Info("registering default origin handler paths", tl.Pairs{"originName": o.Name})
-=======
 	if oo.IsDefault {
 		log.Info("registering default origin handler paths", tl.Pairs{"originName": oo.Name})
->>>>>>> bdad6262
 		for _, v := range plist {
 			p, ok := pathsWithVerbs[v]
 			if !ok {
 				continue
 			}
 			if p.Handler != nil && len(p.Methods) > 0 {
-<<<<<<< HEAD
-				log.Debug("registering default origin handler paths", tl.Pairs{"originName": o.Name, "path": p.Path, "handlerName": p.HandlerName, "matchType": p.MatchType})
-				switch p.MatchType {
-				case config.PathMatchTypePrefix:
-=======
 				log.Debug("registering default origin handler paths", tl.Pairs{"originName": oo.Name, "path": p.Path, "handlerName": p.HandlerName, "matchType": p.MatchType})
 				switch p.MatchType {
 				case matching.PathMatchTypePrefix:
->>>>>>> bdad6262
 					// Case where we path match by prefix
 					router.PathPrefix(p.Path).Handler(decorate(p)).Methods(p.Methods...)
 				default:
@@ -376,13 +279,8 @@
 			}
 		}
 	}
-<<<<<<< HEAD
-	o.Router = or
-	o.Paths = pathsWithVerbs
-=======
 	oo.Router = or
 	oo.Paths = pathsWithVerbs
->>>>>>> bdad6262
 }
 
 // ByLen allows sorting of a string slice by string length
