--- conflicted
+++ resolved
@@ -28,36 +28,19 @@
 	"github.com/Comcast/trickster/internal/util/log"
 )
 
+
 // ProxyClients maintains a list of proxy clients configured for use by Trickster
 var ProxyClients = make(map[string]model.Client)
 
 // RegisterProxyRoutes iterates the Trickster Configuration and registers the routes for the configured origins
 func RegisterProxyRoutes() error {
 
-<<<<<<< HEAD
-	hasDefault := false
-	hasNamedDefault := false
-=======
 	defaultOrigin := ""
 	var ndo *config.OriginConfig // points to the origin config named "default"
 	var cdo *config.OriginConfig // points to the origin config with IsDefault set to true
->>>>>>> 00994dc1
 
 	// This iteration will ensure default origins are handled properly
 	for k, o := range config.Origins {
-<<<<<<< HEAD
-		hasNamedDefault = hasNamedDefault || k == "default"
-		if hasDefault && o.IsDefault {
-			// If more than one origin's IsDefault is true, error out
-			log.Error("too many default origins", log.Pairs{})
-			return fmt.Errorf("too many default origins%s", "")
-		}
-		if len(config.Origins) == 1 {
-			// If there is only one origin defined, set its IsDefault to true
-			o.IsDefault = true
-			hasDefault = true
-			break
-=======
 
 		// Ensure only one default origin exists
 		if o.IsDefault {
@@ -68,53 +51,18 @@
 			defaultOrigin = k
 			cdo = o
 			continue
->>>>>>> 00994dc1
 		}
-		hasDefault = hasDefault || o.IsDefault
-	}
 
-<<<<<<< HEAD
-	// Iterate our origins from the config and register their path handlers into the mux.
-	for k, o := range config.Origins {
-		var client model.Client
-		var c cache.Cache
-		var err error
-=======
 		// handle origin named "default" last as it needs special handling based on a full pass over the range
 		if k == "default" {
 			ndo = o
 			continue
 		}
->>>>>>> 00994dc1
 
 		err := registerOriginRoutes(k, o)
 		if err != nil {
-			log.Error("invalid cache name in origin config", log.Pairs{"originName": k, "cacheName": o.CacheName})
-			return fmt.Errorf("invalid cache name in origin config. originName: %s, cacheName: %s", k, o.CacheName)
+			return err
 		}
-<<<<<<< HEAD
-		switch strings.ToLower(o.OriginType) {
-		case "prometheus", "":
-			log.Info("Registering Prometheus Route Paths", log.Pairs{"originName": k, "upstreamHost": o.Host})
-			client = prometheus.NewClient(k, o, c)
-		case "influxdb":
-			log.Info("Registering Influxdb Route Paths", log.Pairs{"originName": k, "upstreamHost": o.Host})
-			client = influxdb.NewClient(k, o, c)
-		case "rpc", "reverseproxycache":
-			log.Info("Registering ReverseProxyCache Route Paths", log.Pairs{"originName": k, "upstreamHost": o.Host})
-			client = reverseproxycache.NewClient(k, o, c)
-		default:
-			log.Error("unknown origin type", log.Pairs{"originName": k, "originType": o.OriginType})
-			return fmt.Errorf("unknown origin type in origin config. originName: %s, originType: %s", k, o.OriginType)
-		}
-		if client != nil {
-			ProxyClients[k] = client
-			// If it's the default origin, register it last
-			if o.IsDefault {
-				defer client.RegisterRoutes(k, o)
-			} else {
-				client.RegisterRoutes(k, o)
-=======
 	}
 
 	if ndo != nil {
@@ -126,7 +74,6 @@
 			err := registerOriginRoutes("default", ndo)
 			if err != nil {
 				return err
->>>>>>> 00994dc1
 			}
 		}
 	}
@@ -138,6 +85,7 @@
 	return nil
 }
 
+
 func registerOriginRoutes(k string, o *config.OriginConfig) error {
 
 	var client model.Client
@@ -148,7 +96,7 @@
 	if err != nil {
 		return err
 	}
-	switch strings.ToLower(o.Type) {
+	switch strings.ToLower(o.OriginType) {
 	case "prometheus", "":
 		log.Info("registering Prometheus route paths", log.Pairs{"originName": k, "upstreamHost": o.Host})
 		client = prometheus.NewClient(k, o, c)
@@ -158,6 +106,12 @@
 	case "irondb":
 		log.Info("registering IRONdb route paths", log.Pairs{"originName": k, "upstreamHost": o.Host})
 		client = irondb.NewClient(k, o, c)
+	case "rpc", "reverseproxycache":
+		log.Info("Registering ReverseProxyCache Route Paths", log.Pairs{"originName": k, "upstreamHost": o.Host})
+		client = reverseproxycache.NewClient(k, o, c)
+	default:
+		log.Error("unknown origin type", log.Pairs{"originName": k, "originType": o.OriginType})
+		return fmt.Errorf("unknown origin type in origin config. originName: %s, originType: %s", k, o.OriginType)
 	}
 	if client != nil {
 		ProxyClients[k] = client
