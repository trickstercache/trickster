/**
* Copyright 2018 Comcast Cable Communications Management, LLC
* Licensed under the Apache License, Version 2.0 (the "License");
* you may not use this file except in compliance with the License.
* You may obtain a copy of the License at
* http://www.apache.org/licenses/LICENSE-2.0
* Unless required by applicable law or agreed to in writing, software
* distributed under the License is distributed on an "AS IS" BASIS,
* WITHOUT WARRANTIES OR CONDITIONS OF ANY KIND, either express or implied.
* See the License for the specific language governing permissions and
* limitations under the License.
 */

package registration

import (
	"fmt"
	"strings"

	"github.com/Comcast/trickster/internal/cache"
	"github.com/Comcast/trickster/internal/cache/registration"
	"github.com/Comcast/trickster/internal/config"
	"github.com/Comcast/trickster/internal/proxy/model"
	"github.com/Comcast/trickster/internal/proxy/origins/influxdb"
	"github.com/Comcast/trickster/internal/proxy/origins/prometheus"
	"github.com/Comcast/trickster/internal/proxy/origins/reverseproxycache"
	"github.com/Comcast/trickster/internal/util/log"
)

// ProxyClients maintains a list of proxy clients configured for use by Trickster
var ProxyClients = make(map[string]model.Client)

// RegisterProxyRoutes iterates the Trickster Configuration and registers the routes for the configured origins
func RegisterProxyRoutes() error {

<<<<<<< HEAD
	hasDefault := false
	hasNamedDefault := false
=======
	defaultOrigin := ""
>>>>>>> 86ddac4b

	// This iteration will ensure default origins are handled properly
	for k, o := range config.Origins {
<<<<<<< HEAD
		hasNamedDefault = hasNamedDefault || k == "default"
		if hasDefault && o.IsDefault {
			// If more than one origin's IsDefault is true, error out
			log.Error("too many default origins", log.Pairs{})
			return fmt.Errorf("too many default origins%s", "")
		}
		if len(config.Origins) == 1 {
			// If there is only one origin defined, set its IsDefault to true
			o.IsDefault = true
			hasDefault = true
			break
=======

		// Ensure only one default origin exists
		if o.IsDefault {
			if defaultOrigin != "" {
				return fmt.Errorf("only one origin can be marked as default. Found both %s and %s", defaultOrigin, k)
			}
			defaultOrigin = k
>>>>>>> 86ddac4b
		}
		hasDefault = hasDefault || o.IsDefault
	}

	// if there are multiple origins, none have IsDefault=true, but one is named "default", set its IsDefault to true for backwards compatibility
	if hasNamedDefault && !hasDefault {
		config.Origins["default"].IsDefault = true
	}

	// Iterate our origins from the config and register their path handlers into the mux.
	for k, o := range config.Origins {
		var client model.Client
		var c cache.Cache
		var err error

		c, err = registration.GetCache(o.CacheName)
		if err != nil {
<<<<<<< HEAD
			log.Error("invalid cache name in origin config", log.Pairs{"originName": k, "cacheName": o.CacheName})
			return fmt.Errorf("invalid cache name in origin config. originName: %s, cacheName: %s", k, o.CacheName)
=======
			return err
>>>>>>> 86ddac4b
		}
		switch strings.ToLower(o.OriginType) {
		case "prometheus", "":
			log.Info("Registering Prometheus Route Paths", log.Pairs{"originName": k, "upstreamHost": o.Host})
			client = prometheus.NewClient(k, o, c)
		case "influxdb":
			log.Info("Registering Influxdb Route Paths", log.Pairs{"originName": k, "upstreamHost": o.Host})
			client = influxdb.NewClient(k, o, c)
		case "rpc", "reverseproxycache":
			log.Info("Registering ReverseProxyCache Route Paths", log.Pairs{"originName": k, "upstreamHost": o.Host})
			client = reverseproxycache.NewClient(k, o, c)
		default:
			log.Error("unknown origin type", log.Pairs{"originName": k, "originType": o.OriginType})
			return fmt.Errorf("unknown origin type in origin config. originName: %s, originType: %s", k, o.OriginType)
		}
		if client != nil {
			ProxyClients[k] = client
			// If it's the default origin, register it last
			if o.IsDefault {
				defer client.RegisterRoutes(k, o)
			} else {
				client.RegisterRoutes(k, o)
			}
		}
	}
<<<<<<< HEAD

=======
>>>>>>> 86ddac4b
	return nil
}<|MERGE_RESOLUTION|>--- conflicted
+++ resolved
@@ -33,16 +33,11 @@
 // RegisterProxyRoutes iterates the Trickster Configuration and registers the routes for the configured origins
 func RegisterProxyRoutes() error {
 
-<<<<<<< HEAD
 	hasDefault := false
 	hasNamedDefault := false
-=======
-	defaultOrigin := ""
->>>>>>> 86ddac4b
 
 	// This iteration will ensure default origins are handled properly
 	for k, o := range config.Origins {
-<<<<<<< HEAD
 		hasNamedDefault = hasNamedDefault || k == "default"
 		if hasDefault && o.IsDefault {
 			// If more than one origin's IsDefault is true, error out
@@ -54,22 +49,8 @@
 			o.IsDefault = true
 			hasDefault = true
 			break
-=======
-
-		// Ensure only one default origin exists
-		if o.IsDefault {
-			if defaultOrigin != "" {
-				return fmt.Errorf("only one origin can be marked as default. Found both %s and %s", defaultOrigin, k)
-			}
-			defaultOrigin = k
->>>>>>> 86ddac4b
 		}
 		hasDefault = hasDefault || o.IsDefault
-	}
-
-	// if there are multiple origins, none have IsDefault=true, but one is named "default", set its IsDefault to true for backwards compatibility
-	if hasNamedDefault && !hasDefault {
-		config.Origins["default"].IsDefault = true
 	}
 
 	// Iterate our origins from the config and register their path handlers into the mux.
@@ -80,12 +61,8 @@
 
 		c, err = registration.GetCache(o.CacheName)
 		if err != nil {
-<<<<<<< HEAD
 			log.Error("invalid cache name in origin config", log.Pairs{"originName": k, "cacheName": o.CacheName})
 			return fmt.Errorf("invalid cache name in origin config. originName: %s, cacheName: %s", k, o.CacheName)
-=======
-			return err
->>>>>>> 86ddac4b
 		}
 		switch strings.ToLower(o.OriginType) {
 		case "prometheus", "":
@@ -111,9 +88,5 @@
 			}
 		}
 	}
-<<<<<<< HEAD
-
-=======
->>>>>>> 86ddac4b
 	return nil
 }