--- conflicted
+++ resolved
@@ -37,8 +37,6 @@
 	if len(ProxyClients) == 0 {
 		t.Errorf("expected %d got %d", 1, 0)
 	}
-<<<<<<< HEAD
-=======
 
 	// Test Too Many Defaults
 	o1 := config.Origins["default"]
@@ -67,7 +65,6 @@
 		t.Error(err)
 	}
 
->>>>>>> 86ddac4b
 }
 
 func TestRegisterProxyRoutesInflux(t *testing.T) {
