/**
* Copyright 2018 Comcast Cable Communications Management, LLC
* Licensed under the Apache License, Version 2.0 (the "License");
* you may not use this file except in compliance with the License.
* You may obtain a copy of the License at
* http://www.apache.org/licenses/LICENSE-2.0
* Unless required by applicable law or agreed to in writing, software
* distributed under the License is distributed on an "AS IS" BASIS,
* WITHOUT WARRANTIES OR CONDITIONS OF ANY KIND, either express or implied.
* See the License for the specific language governing permissions and
* limitations under the License.
 */

package proxy

import (
	"bytes"

	"github.com/golang/snappy"

	"github.com/Comcast/trickster/internal/cache"
	"github.com/Comcast/trickster/internal/util/log"
)

// Cache Lookup Results
const (
	CrKeyMiss    = "kmiss"
	CrRangeMiss  = "rmiss"
	CrHit        = "hit"
	CrPartialHit = "phit"
	CrPurge      = "purge"
)

var magicHeader = []byte("sNaPpY")

// QueryCache ...
func QueryCache(c cache.Cache, key string) (*HTTPDocument, error) {

	inflate := c.Configuration().Compression
	if inflate {
		key += ".sz"
	}

	d := &HTTPDocument{}
	data, err := c.Retrieve(key)
	if err != nil {
		return d, err
	}

<<<<<<< HEAD
	// Decompress if it's not JSON. Because the Compression configuration may have changed between the time
	// the document was cached and when it was retrieved, we have to inspect to determine if it should be decompressed
	if bytes.HasPrefix(data, magicHeader) {
=======
	if inflate {
>>>>>>> 34630d3b
		log.Debug("decompressing cached data", log.Pairs{"cacheKey": key})
		b, err := snappy.Decode(nil, data[6:])
		if err == nil {
			data = b
		}
	}
	_, err = d.UnmarshalMsg(data)
	return d, nil
}

// WriteCache ...
func WriteCache(c cache.Cache, key string, d *HTTPDocument, ttl int) error {
	// Delete Date Header, http.ReponseWriter will insert as Now() on cache retrieval
	delete(d.Headers, "Date")
	data, err := d.MarshalMsg(nil)
	if err != nil {
		return err
	}

	if c.Configuration().Compression {
		key += ".sz"
		log.Debug("compressing cached data", log.Pairs{"cacheKey": key})
		b := snappy.Encode(nil, data)
		data = append(magicHeader, b...)
	}

	return c.Store(key, data, int64(ttl))
}<|MERGE_RESOLUTION|>--- conflicted
+++ resolved
@@ -14,8 +14,6 @@
 package proxy
 
 import (
-	"bytes"
-
 	"github.com/golang/snappy"
 
 	"github.com/Comcast/trickster/internal/cache"
@@ -47,13 +45,7 @@
 		return d, err
 	}
 
-<<<<<<< HEAD
-	// Decompress if it's not JSON. Because the Compression configuration may have changed between the time
-	// the document was cached and when it was retrieved, we have to inspect to determine if it should be decompressed
-	if bytes.HasPrefix(data, magicHeader) {
-=======
 	if inflate {
->>>>>>> 34630d3b
 		log.Debug("decompressing cached data", log.Pairs{"cacheKey": key})
 		b, err := snappy.Decode(nil, data[6:])
 		if err == nil {
