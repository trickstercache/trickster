--- conflicted
+++ resolved
@@ -14,18 +14,10 @@
 package engines
 
 import (
-<<<<<<< HEAD
 	"fmt"
-	"io"
 	"log"
 	"net/http"
-	"net/http/httptest"
-	"net/url"
-	"strconv"
 	"strings"
-=======
-	"net/http"
->>>>>>> d4a9c23e
 	"testing"
 	"time"
 
@@ -34,7 +26,6 @@
 	"github.com/Comcast/trickster/internal/proxy/model"
 )
 
-<<<<<<< HEAD
 func init() {
 	log.Printf("Running on :3000 ...")
 	go http.ListenAndServe("localhost:3000",
@@ -218,114 +209,6 @@
 	}
 }
 
-func TestDeriveCacheKey(t *testing.T) {
-
-	rpath := &config.PathConfig{
-		Path:            "/",
-		CacheKeyParams:  []string{"query", "step", "time"},
-		CacheKeyHeaders: []string{},
-	}
-
-	cfg := &config.OriginConfig{
-		Paths: map[string]*config.PathConfig{
-			"root": rpath,
-		},
-	}
-
-	tr := httptest.NewRequest("GET", "http://127.0.0.1", nil)
-	tr = tr.WithContext(ct.WithConfigs(tr.Context(), cfg, nil, cfg.Paths["root"]))
-
-	u := &url.URL{Path: "/", RawQuery: "query=12345&start=0&end=0&step=300&time=0"}
-	r := &model.Request{URL: u, TimeRangeQuery: &timeseries.TimeRangeQuery{Step: 300000}, ClientRequest: tr}
-	key := DeriveCacheKey(r, nil, "extra")
-
-	if key != "b82c27cea3f89ae33174565990e32ccb" {
-		t.Errorf("expected %s got %s", "b82c27cea3f89ae33174565990e32ccb", key)
-	}
-
-	cfg.Paths["root"].CacheKeyParams = []string{"*"}
-
-	u = &url.URL{Path: "/", RawQuery: "query=12345&start=0&end=0&step=300&time=0"}
-	r = &model.Request{URL: u, TimeRangeQuery: &timeseries.TimeRangeQuery{Step: 300000}, ClientRequest: tr}
-	key = DeriveCacheKey(r, nil, "extra")
-
-	if key != "d22b4d54f7dce72faebd02a1c2cd4549" {
-		t.Errorf("expected %s got %s", "d22b4d54f7dce72faebd02a1c2cd4549", key)
-	}
-
-	// Test Custom KeyHasher Integration
-	rpath.KeyHasher = []config.KeyHasherFunc{exampleKeyHasher}
-
-	key = DeriveCacheKey(r, nil, "extra")
-	if key != "test-key" {
-		t.Errorf("expected %s got %s", "test-key", key)
-	}
-
-}
-
-func exampleKeyHasher(path string, params url.Values, headers http.Header, body io.ReadCloser, extra string) string {
-	return "test-key"
-}
-
-func TestDeriveCacheKeyAuthHeader(t *testing.T) {
-
-	client := &PromTestClient{
-		config: &config.OriginConfig{
-			Paths: map[string]*config.PathConfig{
-				"root": &config.PathConfig{
-					Path:            "/",
-					CacheKeyParams:  []string{"query", "step", "time"},
-					CacheKeyHeaders: []string{headers.NameAuthorization},
-				},
-			},
-		},
-	}
-
-	tr := httptest.NewRequest("GET", "http://127.0.0.1", nil)
-	tr = tr.WithContext(ct.WithConfigs(tr.Context(), client.Configuration(), nil, client.Configuration().Paths["root"]))
-	tr.Header.Add("Authorization", "test")
-
-	u := &url.URL{Path: "/", RawQuery: "query=12345&start=0&end=0&step=300&time=0"}
-	r := &model.Request{URL: u, TimeRangeQuery: &timeseries.TimeRangeQuery{Step: 300000}, ClientRequest: tr}
-	r.Headers = tr.Header
-
-	key := DeriveCacheKey(r, nil, "extra")
-
-	if key != "e2fc09c04a3281ff7d858f546068ec9e" {
-		t.Errorf("expected %s got %s", "e2fc09c04a3281ff7d858f546068ec9e", key)
-	}
-
-}
-
-func TestDeriveCacheKeyNoPathConfig(t *testing.T) {
-
-	client := &PromTestClient{
-		config: &config.OriginConfig{
-			Paths: map[string]*config.PathConfig{
-				"root": &config.PathConfig{
-					Path:            "/",
-					CacheKeyParams:  []string{"query", "step", "time"},
-					CacheKeyHeaders: []string{},
-				},
-			},
-		},
-	}
-
-	tr := httptest.NewRequest("GET", "http://127.0.0.1", nil)
-	tr = tr.WithContext(ct.WithConfigs(tr.Context(), client.Configuration(), nil, nil))
-
-	u := &url.URL{Path: "/", RawQuery: "query=12345&start=0&end=0&step=300&time=0"}
-	r := &model.Request{URL: u, TimeRangeQuery: &timeseries.TimeRangeQuery{Step: 300000}, ClientRequest: tr}
-	key := DeriveCacheKey(r, nil, "extra")
-
-	if key != "f53b04ce5c434a7357804ae15a64ee6c" {
-		t.Errorf("expected %s got %s", "f53b04ce5c434a7357804ae15a64ee6c", key)
-	}
-
-}
-
-=======
->>>>>>> d4a9c23e
 func TestQueryCache(t *testing.T) {
 
 	expected := "1234"
