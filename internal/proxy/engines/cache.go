/**
* Copyright 2018 Comcast Cable Communications Management, LLC
* Licensed under the Apache License, Version 2.0 (the "License");
* you may not use this file except in compliance with the License.
* You may obtain a copy of the License at
* http://www.apache.org/licenses/LICENSE-2.0
* Unless required by applicable law or agreed to in writing, software
* distributed under the License is distributed on an "AS IS" BASIS,
* WITHOUT WARRANTIES OR CONDITIONS OF ANY KIND, either express or implied.
* See the License for the specific language governing permissions and
* limitations under the License.
 */

package engines

import (
	"net/http"
	"strconv"
	"strings"
	"time"

	"github.com/golang/snappy"

	"github.com/Comcast/trickster/internal/cache"
	"github.com/Comcast/trickster/internal/config"
	"github.com/Comcast/trickster/internal/proxy/headers"
	"github.com/Comcast/trickster/internal/proxy/model"
	"github.com/Comcast/trickster/internal/util/log"
	"github.com/Comcast/trickster/internal/util/md5"
)

<<<<<<< HEAD
// Cache Lookup Results
const (
	CrKeyMiss    = "kmiss"
	CrRangeMiss  = "rmiss"
	CrHit        = "hit"
	CrPartialHit = "phit"
	CrPurge      = "purge"
)

// HTTP Cache-Control Directives
const (
	// For both HTTP Requests and Responses
	ccdNoCache     = "no-cache"
	ccdNoStore     = "no-store"
	ccdMaxAge      = "max-age" // implemented in response only
	ccdNoTransform = "no-transform"

	// For HTTP Responses Only
	ccdPrivate         = "private"
	ccdPublic          = "public"
	ccdMustRevalidate  = "must-revalidate"
	ccdProxyRevalidate = "proxy-revalidate"
	ccdSharedMaxAge    = "s-maxage"

	// For HTTP Requests Only - not currently implemented
	ccdMinFresh     = "min-fresh"
	ccdMaxStale     = "max-stale"
	ccdOnlyIfCached = "only-if-cached"
)

=======
>>>>>>> 86ddac4b
// QueryCache queries the cache for an HTTPDocument and returns it
func QueryCache(c cache.Cache, key string) (*model.HTTPDocument, error) {

	inflate := c.Configuration().Compression
	if inflate {
		key += ".sz"
	}

	d := &model.HTTPDocument{}
	bytes, err := c.Retrieve(key, true)
	if err != nil {
		return d, err
	}

	if inflate {
		log.Debug("decompressing cached data", log.Pairs{"cacheKey": key})
		b, err := snappy.Decode(nil, bytes)
		if err == nil {
			bytes = b
		}
	}
	d.UnmarshalMsg(bytes)
	return d, nil
}

// WriteCache writes an HTTPDocument to the cache
func WriteCache(c cache.Cache, key string, d *model.HTTPDocument, ttl time.Duration) error {
	// Delete Date Header, http.ReponseWriter will insert as Now() on cache retrieval
	delete(d.Headers, "Date")
	bytes, err := d.MarshalMsg(nil)
	if err != nil {
		return err
	}

	if c.Configuration().Compression {
		key += ".sz"
		log.Debug("compressing cached data", log.Pairs{"cacheKey": key})
		bytes = snappy.Encode(nil, bytes)
	}

	return c.Store(key, bytes, ttl)
}

// DeriveCacheKey calculates a query-specific keyname based on the prometheus query in the user request
func DeriveCacheKey(c model.Client, cfg *config.OriginConfig, r *model.Request, extra string) string {
	var hashParams []string
	var hashHeaders []string

	matchLen := -1
	for k, p := range cfg.Paths {
		if strings.Index(r.URL.Path, k) > -1 && len(k) > matchLen {
			matchLen = len(k)
			hashParams = p.CacheKeyParams
			hashHeaders = p.CacheKeyHeaders
		}
	}

	params := r.URL.Query()
	vals := make([]string, 0, len(hashParams)+len(hashHeaders))

	for _, p := range hashParams {
		if v := params.Get(p); v != "" {
			vals = append(vals, v)
		}
	}

	for _, p := range hashHeaders {
		if v := r.Headers.Get(p); v != "" {
			vals = append(vals, v)
		}
	}

	return md5.Checksum(r.URL.Path + strings.Join(vals, "") + extra)
}

// GetResponseCachingPolicy examines HTTP response headers for caching headers
// a returns a CachingPolicy reference
func GetResponseCachingPolicy(code int, negativeCache map[int]time.Duration, h http.Header) *model.CachingPolicy {

	cp := &model.CachingPolicy{LocalDate: time.Now()}

	if d, ok := negativeCache[code]; ok {
		cp.Expires = cp.LocalDate.Add(d)
		return cp
	}

	// make a lowercase copy of the headers
	// to allow for quick map lookups on both http/1.x and http/2
	lch := make(http.Header)
	for k, v := range h {
		lch[strings.ToLower(k)] = v
	}

	// Cache-Control has first precedence
	if v, ok := lch[headers.NameCacheControl]; ok {
		parseCacheControlDirectives(strings.Join(v, ","), cp)
	}

	if cp.NoCache {
		return cp
	}

	_, hasLastModified := lch[headers.NameExpires]
	_, hasExpires := lch[headers.NameLastModified]
	_, hasETag := lch[headers.NameETag]

	// Get the date header or, if it is not found or parsed, set it
	if v, ok := lch[headers.NameDate]; ok {
		if date, err := time.Parse(time.RFC1123, strings.Join(v, "")); err != nil {
			cp.Date = cp.LocalDate
			h.Set(headers.NameDate, cp.Date.Format(time.RFC1123))
		} else {
			cp.Date = date
		}
	} else {
		cp.Date = cp.LocalDate
		h.Set(headers.NameDate, cp.Date.Format(time.RFC1123))
	}

	// otherwise look for expiration and/or validators
	if cp.FreshnessLifetime > 0 || hasExpires {

		// no Max-Age provided yet, look for expires
		if cp.FreshnessLifetime == 0 {
			// if there is an Expires header, respect it
			if v, ok := lch[headers.NameExpires]; ok {
				expiresHeader := strings.Join(v, "")
				expires, err := time.Parse(time.RFC1123, expiresHeader)
				if err == nil {
					cp.Expires = expires
					cp.FreshnessLifetime = int(cp.Expires.Sub(cp.Date).Seconds())
				}
			}
		}

		if !hasETag && !hasLastModified {
			cp.CanRevalidate = false
			return cp
		}

		cp.CanRevalidate = true

		// TODO: Flush out real etag support (e.g., lists for if-non-match, *, W/, etc.)
		if hasETag {
			cp.ETag = strings.Join(lch[headers.NameETag], "")
		}

		if v, ok := lch[headers.NameLastModified]; ok {
			mnHeader := strings.Join(v, "")
			lm, err := time.Parse(time.RFC1123, mnHeader)
			if err != nil {
				cp.CanRevalidate = false
			} else {
				cp.LastModified = lm
			}
		}

		// else, if there is a Last-Modified header, set FreshnessLifetime to 20% of age
		if cp.CanRevalidate && cp.FreshnessLifetime == 0 && !cp.LastModified.IsZero() && cp.LastModified.Before(cp.Date) {
			objectAge := int(cp.Date.Sub(cp.LastModified).Seconds())
			if objectAge > 0 {
				cp.FreshnessLifetime = objectAge / 5
			}
		}
	}
	return cp
}

var supportedCCD = map[string]bool{
	ccdPrivate:         true,
	ccdNoCache:         true,
	ccdNoStore:         true,
	ccdMaxAge:          false,
	ccdSharedMaxAge:    false,
	ccdMustRevalidate:  false,
	ccdProxyRevalidate: false,
}

func parseCacheControlDirectives(directives string, cp *model.CachingPolicy) {
	dl := strings.Split(strings.Replace(strings.ToLower(directives), " ", "", -1), ",")
	var noCache bool
	var hasSharedMaxAge bool
	var foundFreshnessDirective bool
	for _, d := range dl {
		var dsub string
		if i := strings.Index(d, "="); i > 0 {
			dsub = d[i+1:]
			d = d[:i]
		}
		if v, ok := supportedCCD[d]; ok {
			noCache = noCache || v
		}
		if noCache {
			cp.NoCache = true
			return
		}
		if d == ccdSharedMaxAge && dsub != "" {
			foundFreshnessDirective = true
			secs, err := strconv.Atoi(dsub)
			if err == nil {
				hasSharedMaxAge = true
				cp.FreshnessLifetime = secs
			}
		}
		if (!hasSharedMaxAge) && d == ccdMaxAge && dsub != "" {
			foundFreshnessDirective = true
			secs, err := strconv.Atoi(dsub)
			if err == nil {
				cp.FreshnessLifetime = secs
			}
		}
		if (d == ccdMustRevalidate || d == ccdProxyRevalidate) || (cp.FreshnessLifetime == 0 && foundFreshnessDirective) {
			cp.MustRevalidate = true
		}
		if d == ccdNoTransform {
			cp.NoTransform = true
		}
	}
}

func hasPragmaNoCache(h http.Header) bool {
	if v, ok := h[headers.NamePragma]; ok {
		return strings.ToLower(strings.Join(v, ",")) == ccdNoCache
	}
	return false
}

// GetRequestCachingPolicy examines HTTP request headers for caching headers
// and true if the corresponding response is OK to cache
func GetRequestCachingPolicy(h http.Header) *model.CachingPolicy {
	cp := &model.CachingPolicy{LocalDate: time.Now()}
	// make a lowercase copy of the headers
	// to allow for quick map lookups on both http/1.x and http/2
	lch := make(http.Header)
	for k, v := range h {
		lch[strings.ToLower(k)] = v
	}
	if hasPragmaNoCache(lch) {
		cp.NoCache = true
		return cp
	}
	if v, ok := lch[headers.NameCacheControl]; ok {
		parseCacheControlDirectives(strings.Join(v, ","), cp)
		if cp.NoCache {
			return cp
		}
	}

	if v, ok := lch[headers.NameIfModifiedSince]; ok {
		if date, err := time.Parse(time.RFC1123, strings.Join(v, "")); err == nil {
			cp.IfModifiedSinceTime = date
		}
	}

	if v, ok := lch[headers.NameIfUnmodifiedSince]; ok {
		if date, err := time.Parse(time.RFC1123, strings.Join(v, "")); err == nil {
			cp.IfUnmodifiedSinceTime = date
		}
	}

	if v, ok := lch[headers.NameIfNoneMatch]; ok {
		cp.IfNoneMatchValue = strings.Join(v, "")
	}

	if v, ok := lch[headers.NameIfMatch]; ok {
		cp.IfMatchValue = strings.Join(v, "")
	}

	return cp
}<|MERGE_RESOLUTION|>--- conflicted
+++ resolved
@@ -29,39 +29,6 @@
 	"github.com/Comcast/trickster/internal/util/md5"
 )
 
-<<<<<<< HEAD
-// Cache Lookup Results
-const (
-	CrKeyMiss    = "kmiss"
-	CrRangeMiss  = "rmiss"
-	CrHit        = "hit"
-	CrPartialHit = "phit"
-	CrPurge      = "purge"
-)
-
-// HTTP Cache-Control Directives
-const (
-	// For both HTTP Requests and Responses
-	ccdNoCache     = "no-cache"
-	ccdNoStore     = "no-store"
-	ccdMaxAge      = "max-age" // implemented in response only
-	ccdNoTransform = "no-transform"
-
-	// For HTTP Responses Only
-	ccdPrivate         = "private"
-	ccdPublic          = "public"
-	ccdMustRevalidate  = "must-revalidate"
-	ccdProxyRevalidate = "proxy-revalidate"
-	ccdSharedMaxAge    = "s-maxage"
-
-	// For HTTP Requests Only - not currently implemented
-	ccdMinFresh     = "min-fresh"
-	ccdMaxStale     = "max-stale"
-	ccdOnlyIfCached = "only-if-cached"
-)
-
-=======
->>>>>>> 86ddac4b
 // QueryCache queries the cache for an HTTPDocument and returns it
 func QueryCache(c cache.Cache, key string) (*model.HTTPDocument, error) {
 
@@ -231,13 +198,13 @@
 }
 
 var supportedCCD = map[string]bool{
-	ccdPrivate:         true,
-	ccdNoCache:         true,
-	ccdNoStore:         true,
-	ccdMaxAge:          false,
-	ccdSharedMaxAge:    false,
-	ccdMustRevalidate:  false,
-	ccdProxyRevalidate: false,
+	headers.ValuePrivate:         true,
+	headers.ValueNoCache:         true,
+	headers.ValueNoStore:         true,
+	headers.ValueMaxAge:          false,
+	headers.ValueShareMaxAge:     false,
+	headers.ValueMustRevalidate:  false,
+	headers.ValueProxyRevalidate: false,
 }
 
 func parseCacheControlDirectives(directives string, cp *model.CachingPolicy) {
@@ -258,7 +225,7 @@
 			cp.NoCache = true
 			return
 		}
-		if d == ccdSharedMaxAge && dsub != "" {
+		if d == headers.ValueShareMaxAge && dsub != "" {
 			foundFreshnessDirective = true
 			secs, err := strconv.Atoi(dsub)
 			if err == nil {
@@ -266,25 +233,26 @@
 				cp.FreshnessLifetime = secs
 			}
 		}
-		if (!hasSharedMaxAge) && d == ccdMaxAge && dsub != "" {
+		if (!hasSharedMaxAge) && d == headers.ValueMaxAge && dsub != "" {
 			foundFreshnessDirective = true
 			secs, err := strconv.Atoi(dsub)
 			if err == nil {
 				cp.FreshnessLifetime = secs
 			}
 		}
-		if (d == ccdMustRevalidate || d == ccdProxyRevalidate) || (cp.FreshnessLifetime == 0 && foundFreshnessDirective) {
+		if (d == headers.ValueMustRevalidate || d == headers.ValueProxyRevalidate) || (cp.FreshnessLifetime == 0 && foundFreshnessDirective) {
 			cp.MustRevalidate = true
 		}
-		if d == ccdNoTransform {
+		if d == headers.ValueNoTransform {
 			cp.NoTransform = true
 		}
 	}
+
 }
 
 func hasPragmaNoCache(h http.Header) bool {
 	if v, ok := h[headers.NamePragma]; ok {
-		return strings.ToLower(strings.Join(v, ",")) == ccdNoCache
+		return strings.ToLower(strings.Join(v, ",")) == headers.ValueNoCache
 	}
 	return false
 }
