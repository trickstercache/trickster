--- conflicted
+++ resolved
@@ -56,19 +56,6 @@
 	}
 
 	now := time.Now()
-<<<<<<< HEAD
-	OldestRetainedTimestamp := now.Truncate(trq.Step).Add(-(trq.Step * cfg.ValueRetention))
-	if trq.Extent.End.Before(OldestRetainedTimestamp) {
-		log.Debug("timerange end is too early to consider caching", log.Pairs{"oldestRetainedTimestamp": OldestRetainedTimestamp.Unix(), "step": trq.Step, "retention": cfg.ValueRetention})
-		ProxyRequest(r, w)
-		return
-	}
-
-	if trq.Extent.Start.After(bf.End) {
-		log.Debug("timerange is too new to cache due to backfill tolerance", log.Pairs{"backFillToleranceSecs": cfg.BackfillToleranceSecs, "newestRetainedTimestamp": bf.End.Unix(), "queryStart": trq.Extent.Start.Unix()})
-		ProxyRequest(r, w)
-		return
-=======
 
 	OldestRetainedTimestamp := time.Time{}
 	if cfg.TimeseriesEvictionMethod == config.EvictionMethodOldest {
@@ -83,7 +70,6 @@
 			ProxyRequest(r, w)
 			return
 		}
->>>>>>> 86ddac4b
 	}
 
 	r.TimeRangeQuery = trq
@@ -104,18 +90,11 @@
 	var doc *model.HTTPDocument
 	var elapsed time.Duration
 
-<<<<<<< HEAD
-	cacheStatus := CrKeyMiss
+	cacheStatus := tc.LookupStatusKeyMiss
 
 	coReq := GetRequestCachingPolicy(r.Headers)
 	if coReq.NoCache {
-		cacheStatus = CrPurge
-=======
-	cacheStatus := tc.LookupStatusKeyMiss
-
-	if refresh {
 		cacheStatus = tc.LookupStatusPurge
->>>>>>> 86ddac4b
 		cache.Remove(key)
 		cts, doc, elapsed, err = fetchTimeseries(r, client)
 		if err != nil {
@@ -145,9 +124,6 @@
 					return // fetchTimeseries logs the error
 				}
 			} else {
-<<<<<<< HEAD
-				cacheStatus = CrPartialHit
-=======
 				if cfg.TimeseriesEvictionMethod == config.EvictionMethodLRU {
 					el := cts.Extents()
 					tsc := cts.TimestampCount()
@@ -166,23 +142,12 @@
 					}
 				}
 				cacheStatus = tc.LookupStatusPartialHit
->>>>>>> 86ddac4b
 			}
 		}
 	}
 
 	// Find the ranges that we want, but which are not currently cached
 	var missRanges []timeseries.Extent
-<<<<<<< HEAD
-	if cacheStatus == CrPartialHit {
-		missRanges = trq.CalculateDeltas(cts.Extents())
-	}
-
-	if len(missRanges) == 0 && cacheStatus == CrPartialHit {
-		cacheStatus = CrHit
-	} else if len(missRanges) == 1 && missRanges[0].Start.Equal(trq.Extent.Start) && missRanges[0].End.Equal(trq.Extent.End) {
-		cacheStatus = CrRangeMiss
-=======
 	if cacheStatus == tc.LookupStatusPartialHit {
 		missRanges = trq.CalculateDeltas(cts.Extents())
 	}
@@ -193,7 +158,6 @@
 		cacheStatus = tc.LookupStatusHit
 	} else if len(missRanges) == 1 && missRanges[0].Start.Equal(trq.Extent.Start) && missRanges[0].End.Equal(trq.Extent.End) {
 		cacheStatus = tc.LookupStatusRangeMiss
->>>>>>> 86ddac4b
 	}
 
 	ffStatus := "off"
@@ -294,14 +258,9 @@
 	// cts is the timeseries we will cache, rts is the timeseries we will respond to the user with
 	rts := cts.Copy()
 
-<<<<<<< HEAD
-	if cacheStatus != CrKeyMiss {
-		rts.Crop(trq.Extent)
-=======
 	// if it was a cache key miss, there is no need to undergo Crop since the extents are identical
 	if cacheStatus != tc.LookupStatusKeyMiss {
 		rts.CropToRange(trq.Extent)
->>>>>>> 86ddac4b
 	}
 	cachedValueCount := rts.ValueCount() - uncachedValueCount
 
@@ -325,11 +284,7 @@
 	rh := headers.CopyHeaders(doc.Headers)
 
 	switch cacheStatus {
-<<<<<<< HEAD
-	case CrKeyMiss, CrPartialHit, CrRangeMiss:
-=======
 	case tc.LookupStatusKeyMiss, tc.LookupStatusPartialHit, tc.LookupStatusRangeMiss:
->>>>>>> 86ddac4b
 		wg.Add(1)
 		// Write the newly-merged object back to the cache
 		go func() {
@@ -394,17 +349,10 @@
 	return ts, d, elapsed, nil
 }
 
-<<<<<<< HEAD
-func recordDPCResult(r *model.Request, cacheStatus, httpStatus, path, ffStatus string, elapsed float64, needed []timeseries.Extent, header http.Header) {
-	metrics.ProxyRequestStatus.WithLabelValues(r.OriginConfig.Name, r.OriginConfig.OriginType, r.ClientRequest.Method, cacheStatus, httpStatus, path).Inc()
+func recordDPCResult(r *model.Request, cacheStatus tc.LookupStatus, httpStatus, path, ffStatus string, elapsed float64, needed []timeseries.Extent, header http.Header) {
+	metrics.ProxyRequestStatus.WithLabelValues(r.OriginConfig.Name, r.OriginConfig.OriginType, r.ClientRequest.Method, cacheStatus.String(), httpStatus, path).Inc()
 	if elapsed > 0 {
-		metrics.ProxyRequestDuration.WithLabelValues(r.OriginConfig.Name, r.OriginConfig.OriginType, r.ClientRequest.Method, cacheStatus, httpStatus, path).Observe(elapsed)
-=======
-func recordDPCResult(r *model.Request, cacheStatus tc.LookupStatus, httpStatus, path, ffStatus string, elapsed float64, needed []timeseries.Extent, header http.Header) {
-	metrics.ProxyRequestStatus.WithLabelValues(r.OriginName, r.OriginType, r.HTTPMethod, cacheStatus.String(), httpStatus, path).Inc()
-	if elapsed > 0 {
-		metrics.ProxyRequestDuration.WithLabelValues(r.OriginName, r.OriginType, r.HTTPMethod, cacheStatus.String(), httpStatus, path).Observe(elapsed)
->>>>>>> 86ddac4b
+		metrics.ProxyRequestDuration.WithLabelValues(r.OriginConfig.Name, r.OriginConfig.OriginType, r.ClientRequest.Method, cacheStatus.String(), httpStatus, path).Observe(elapsed)
 	}
 	headers.SetResultsHeader(header, "DeltaProxyCache", cacheStatus.String(), ffStatus, timeseries.ExtentList(needed))
 }