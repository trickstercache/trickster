/**
* Copyright 2018 Comcast Cable Communications Management, LLC
* Licensed under the Apache License, Version 2.0 (the "License");
* you may not use this file except in compliance with the License.
* You may obtain a copy of the License at
* http://www.apache.org/licenses/LICENSE-2.0
* Unless required by applicable law or agreed to in writing, software
* distributed under the License is distributed on an "AS IS" BASIS,
* WITHOUT WARRANTIES OR CONDITIONS OF ANY KIND, either express or implied.
* See the License for the specific language governing permissions and
* limitations under the License.
 */

package engines

import (
	"fmt"
	"net/http"
	"net/url"
	"strconv"
	"sync"
	"time"

	"github.com/Comcast/trickster/internal/cache"
	"github.com/Comcast/trickster/internal/proxy/headers"
	"github.com/Comcast/trickster/internal/proxy/model"
	"github.com/Comcast/trickster/internal/timeseries"
	"github.com/Comcast/trickster/internal/util/log"
	"github.com/Comcast/trickster/internal/util/metrics"
	"github.com/Comcast/trickster/pkg/locks"
)

// DeltaProxyCacheRequest identifies the gaps between the cache and a new timeseries request,
// requests the gaps from the origin server and returns the reconstituted dataset tto the downstream request
// while caching the results for subsequent requests of the same data
func DeltaProxyCacheRequest(r *model.Request, w http.ResponseWriter, client model.Client, cache cache.Cache, ttl time.Duration) {

	cfg := client.Configuration()
	r.FastForwardDisable = cfg.FastForwardDisable

	trq, err := client.ParseTimeRangeQuery(r)
	if err != nil {
		// err may simply mean incompatible query (e.g., non-select), so just proxy
		ProxyRequest(r, w)
		return
	}

	// this is used to ensure the head of the cache respects the BackFill Tolerance
	bf := timeseries.Extent{Start: time.Unix(0, 0), End: trq.Extent.End}
	if !trq.IsOffset && cfg.BackfillTolerance > 0 {
		bf.End = bf.End.Add(-cfg.BackfillTolerance)
	}

	now := time.Now()
	OldestRetainedTimestamp := now.Truncate(trq.Step).Add(-(trq.Step * cfg.ValueRetention))
	if trq.Extent.End.Before(OldestRetainedTimestamp) {
		log.Debug("timerange end is too early to consider caching", log.Pairs{"oldestRetainedTimestamp": OldestRetainedTimestamp.Unix(), "step": trq.Step, "retention": cfg.ValueRetention})
		ProxyRequest(r, w)
		return
	}

	if trq.Extent.Start.After(bf.End) {
		log.Debug("timerange is too new to cache due to backfill tolerance", log.Pairs{"backFillToleranceSecs": cfg.BackfillToleranceSecs, "newestRetainedTimestamp": bf.End.Unix(), "queryStart": trq.Extent.Start.Unix()})
		ProxyRequest(r, w)
		return
	}

	r.TimeRangeQuery = trq
	trq.NormalizeExtent()
	client.SetExtent(r, &trq.Extent)

	key := cfg.Host + "." + DeriveCacheKey(client, cfg, r, "")
	locks.Acquire(key)
	defer locks.Release(key)

	// this is used to determine if Fast Forward should be activated for this request
	normalizedNow := &timeseries.TimeRangeQuery{
		Extent: timeseries.Extent{Start: time.Unix(0, 0), End: now},
		Step:   trq.Step,
	}
	normalizedNow.NormalizeExtent()

	var cts timeseries.Timeseries
	var doc *model.HTTPDocument
	var elapsed time.Duration

	cacheStatus := CrKeyMiss

	coReq := GetRequestCachingPolicy(r.Headers)
	if coReq.NoCache {
		cacheStatus = CrPurge
		cache.Remove(key)
		cts, doc, elapsed, err = fetchTimeseries(r, client)
		if err != nil {
			recordDPCResult(r, "proxy-error", strconv.Itoa(doc.StatusCode), r.URL.Path, "", elapsed.Seconds(), nil, doc.Headers)
			Respond(w, doc.StatusCode, doc.Headers, doc.Body)
			return // fetchTimeseries logs the error
		}
	} else {
		doc, err = QueryCache(cache, key)
		if err != nil {
			cts, doc, elapsed, err = fetchTimeseries(r, client)
			if err != nil {
				recordDPCResult(r, "proxy-error", strconv.Itoa(doc.StatusCode), r.URL.Path, "", elapsed.Seconds(), nil, doc.Headers)
				Respond(w, doc.StatusCode, doc.Headers, doc.Body)
				return // fetchTimeseries logs the error
			}
		} else {
			// Load the Cached Timeseries
			cts, err = client.UnmarshalTimeseries(doc.Body)
			if err != nil {
				log.Error("cache object unmarshaling failed", log.Pairs{"key": key, "originName": client.Name()})
				cache.Remove(key)
				cts, doc, elapsed, err = fetchTimeseries(r, client)
				if err != nil {
					recordDPCResult(r, "proxy-error", strconv.Itoa(doc.StatusCode), r.URL.Path, "", elapsed.Seconds(), nil, doc.Headers)
					Respond(w, doc.StatusCode, doc.Headers, doc.Body)
					return // fetchTimeseries logs the error
				}
			} else {
				cacheStatus = CrPartialHit
			}
		}
	}

	// Find the ranges that we want, but which are not currently cached
	var missRanges []timeseries.Extent
	if cacheStatus == CrPartialHit {
		missRanges = trq.CalculateDeltas(cts.Extents())
	}

	if len(missRanges) == 0 && cacheStatus == CrPartialHit {
		cacheStatus = CrHit
	} else if len(missRanges) == 1 && missRanges[0].Start.Equal(trq.Extent.Start) && missRanges[0].End.Equal(trq.Extent.End) {
		cacheStatus = CrRangeMiss
	}

	ffStatus := "off"

	var ffURL *url.URL
	// if the step resolution <= Fast Forward TTL, then no need to even try Fast Forward
	cacheConfig := cache.Configuration()
	if !r.FastForwardDisable {
		if trq.Step > cacheConfig.FastForwardTTL {
			ffURL, err = client.FastForwardURL(r)
			if err != nil || ffURL == nil {
				ffStatus = "err"
				r.FastForwardDisable = true
			}
		} else {
			r.FastForwardDisable = true
		}
	}

	dpStatus := log.Pairs{"cacheKey": key, "cacheStatus": cacheStatus, "reqStart": trq.Extent.Start.Unix(), "reqEnd": trq.Extent.End.Unix()}
	if len(missRanges) > 0 {
		dpStatus["extentsFetched"] = timeseries.ExtentList(missRanges).String()
	}

	// maintain a list of timeseries to merge into the main timeseries
	mts := make([]timeseries.Timeseries, 0, len(missRanges))
	wg := sync.WaitGroup{}
	appendLock := sync.Mutex{}
	uncachedValueCount := 0

	// iterate each time range that the client needs and fetch from the upstream origin
	for i := range missRanges {
		wg.Add(1)
		req := r.Copy() // copy the request headers so we avoid collisions when adjusting them

		// This fetches the gaps from the origin and adds their datasets to the merge list
		go func(e *timeseries.Extent, rq *model.Request) {
			defer wg.Done()
			client.SetExtent(rq, e)
			body, resp, _ := Fetch(rq)
			if resp.StatusCode == http.StatusOK && len(body) > 0 {
				nts, err := client.UnmarshalTimeseries(body)
				if err != nil {
					log.Error("proxy object unmarshaling failed", log.Pairs{"body": string(body)})
					return
				}
				uncachedValueCount += nts.ValueCount()
				nts.SetExtents([]timeseries.Extent{*e})
				appendLock.Lock()
				defer appendLock.Unlock()

				mts = append(mts, nts)
			}
		}(&missRanges[i], req)
	}

	var hasFastForwardData bool
	var ffts timeseries.Timeseries
	// Only fast forward if configured and the user request is for the absolute latest datapoint

	if (!r.FastForwardDisable) && (trq.Extent.End.Equal(normalizedNow.Extent.End)) && ffURL.Scheme != "" {
		wg.Add(1)
		go func() {
			defer wg.Done()
			req := r.Copy()
			req.URL = ffURL
			body, resp, isHit := FetchViaObjectProxyCache(req, client, cache, cacheConfig.FastForwardTTL, true)
			if resp.StatusCode == http.StatusOK && len(body) > 0 {
				ffts, err = client.UnmarshalInstantaneous(body)
				if err != nil {
					ffStatus = "err"
					log.Error("proxy object unmarshaling failed", log.Pairs{"body": string(body)})
					return
				}
				ffts.SetStep(trq.Step)
				x := ffts.Extents()
				if isHit {
					ffStatus = "hit"
				} else {
					ffStatus = "miss"
				}
				hasFastForwardData = len(x) > 0 && x[0].End.After(trq.Extent.End)
			} else {
				ffStatus = "err"
			}
		}()
	}

	wg.Wait()

	// Merge the new delta timeseries into the cached timeseries
	if len(mts) > 0 {
		// on a partial hit, elapsed should record the amount of time waiting for all upstream requests to complete
		elapsed = time.Now().Sub(now)
		cts.Merge(true, mts...)
	}

	// cts is the timeseries we will cache, rts is the timeseries we will respond to the user with
	rts := cts.Copy()

<<<<<<< HEAD
	if cacheStatus != CrKeyMiss {
=======
	// if it was a cache key miss, there is no need to undergo Crop since the extents are identical
	if cacheStatus != crKeyMiss {
>>>>>>> 67b89dfa
		rts.Crop(trq.Extent)
	}
	cachedValueCount := rts.ValueCount() - uncachedValueCount

	if uncachedValueCount > 0 {
		metrics.ProxyRequestElements.WithLabelValues(r.OriginName, r.OriginType, "uncached", r.URL.Path).Add(float64(uncachedValueCount))
	}

	if cachedValueCount > 0 {
		metrics.ProxyRequestElements.WithLabelValues(r.OriginName, r.OriginType, "cached", r.URL.Path).Add(float64(cachedValueCount))
	}

	// Merge Fast Forward data if present. This must be done after the Downstream Crop since
	// the cropped extent was normalized to stepboundaries and would remove fast forward data
	// If the fast forward data point is older (e.g. cached) than the last datapoint in the returned time series, it will not be merged
	if hasFastForwardData && len(ffts.Extents()) == 1 && ffts.Extents()[0].Start.Truncate(time.Second).After(normalizedNow.Extent.End) {
		rts.Merge(false, ffts)
	}
	rts.SetExtents(nil) // so they are not included in the client response json
	rts.SetStep(0)
	rdata, err := client.MarshalTimeseries(rts)
	rh := headers.CopyHeaders(doc.Headers)

	switch cacheStatus {
	case CrKeyMiss, CrPartialHit, CrRangeMiss:
		wg.Add(1)
		// Write the newly-merged object back to the cache
		go func() {
			defer wg.Done()
			// Crop the Cache Object down to the Sample Age Retention Policy and the Backfill Tolerance before storing to cache
			cts.Crop(timeseries.Extent{End: bf.End, Start: OldestRetainedTimestamp})
			// Don't cache datasets with empty extents (everything was cropped so there is nothing to cache)
			if len(cts.Extents()) > 0 {
				cdata, err := client.MarshalTimeseries(cts)
				if err != nil {
					return
				}
				doc.Body = cdata
				WriteCache(cache, key, doc, ttl)
			}
		}()
	}

	wg.Add(1)
	go func() {
		defer wg.Done()
		// Respond to the user. Using the response headers from a Delta Response, so as to not map conflict with cacheData on WriteCache
		logDeltaRoutine(dpStatus)
		recordDPCResult(r, cacheStatus, strconv.Itoa(doc.StatusCode), r.URL.Path, ffStatus, elapsed.Seconds(), missRanges, rh)
		Respond(w, doc.StatusCode, rh, rdata)
	}()

	wg.Wait()
}

func logDeltaRoutine(p log.Pairs) { log.Debug("delta routine completed", p) }

func fetchTimeseries(r *model.Request, client model.Client) (timeseries.Timeseries, *model.HTTPDocument, time.Duration, error) {
	body, resp, elapsed := Fetch(r)

	d := &model.HTTPDocument{
		Status:     resp.Status,
		StatusCode: resp.StatusCode,
		Headers:    resp.Header,
		Body:       body,
	}

	if resp.StatusCode != 200 {
		log.Error("unexpected upstream response", log.Pairs{"statusCode": resp.StatusCode})
		return nil, d, time.Duration(0), fmt.Errorf("Unexpected Upstream Response")
	}

	ts, err := client.UnmarshalTimeseries(body)
	if err != nil {
		log.Error("proxy object unmarshaling failed", log.Pairs{"body": string(body)})
		return nil, d, time.Duration(0), err
	}

	ts.SetExtents([]timeseries.Extent{r.TimeRangeQuery.Extent})
	ts.SetStep(r.TimeRangeQuery.Step)

	return ts, d, elapsed, nil
}

func recordDPCResult(r *model.Request, cacheStatus, httpStatus, path, ffStatus string, elapsed float64, needed []timeseries.Extent, header http.Header) {
	metrics.ProxyRequestStatus.WithLabelValues(r.OriginName, r.OriginType, r.ClientRequest.Method, cacheStatus, httpStatus, path).Inc()
	if elapsed > 0 {
		metrics.ProxyRequestDuration.WithLabelValues(r.OriginName, r.OriginType, r.ClientRequest.Method, cacheStatus, httpStatus, path).Observe(elapsed)
	}
	headers.SetResultsHeader(header, "DeltaProxyCache", cacheStatus, ffStatus, timeseries.ExtentList(needed))
}<|MERGE_RESOLUTION|>--- conflicted
+++ resolved
@@ -233,12 +233,7 @@
 	// cts is the timeseries we will cache, rts is the timeseries we will respond to the user with
 	rts := cts.Copy()
 
-<<<<<<< HEAD
 	if cacheStatus != CrKeyMiss {
-=======
-	// if it was a cache key miss, there is no need to undergo Crop since the extents are identical
-	if cacheStatus != crKeyMiss {
->>>>>>> 67b89dfa
 		rts.Crop(trq.Extent)
 	}
 	cachedValueCount := rts.ValueCount() - uncachedValueCount
