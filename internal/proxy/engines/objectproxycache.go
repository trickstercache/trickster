--- conflicted
+++ resolved
@@ -18,45 +18,31 @@
 	"strconv"
 	"time"
 
-<<<<<<< HEAD
-=======
-	tc "github.com/Comcast/trickster/internal/cache"
->>>>>>> 86ddac4b
 	"github.com/Comcast/trickster/internal/proxy/headers"
 	"github.com/Comcast/trickster/internal/util/log"
 
-	"github.com/Comcast/trickster/internal/cache"
+	tc "github.com/Comcast/trickster/internal/cache"
 	"github.com/Comcast/trickster/internal/proxy/model"
 	"github.com/Comcast/trickster/pkg/locks"
 )
 
 // ObjectProxyCacheRequest provides a Basic HTTP Reverse Proxy/Cache
-<<<<<<< HEAD
-func ObjectProxyCacheRequest(r *model.Request, w http.ResponseWriter, client model.Client, cache cache.Cache, ttl time.Duration, noLock bool) {
+func ObjectProxyCacheRequest(r *model.Request, w http.ResponseWriter, client model.Client, cache tc.Cache, ttl time.Duration, noLock bool) {
 	body, resp, _ := FetchViaObjectProxyCache(r, client, cache, ttl, noLock)
-=======
-func ObjectProxyCacheRequest(r *model.Request, w http.ResponseWriter, client model.Client, cache tc.Cache, ttl time.Duration, refresh bool, noLock bool) {
-	body, resp, _ := FetchViaObjectProxyCache(r, client, cache, ttl, refresh, noLock)
->>>>>>> 86ddac4b
 	Respond(w, resp.StatusCode, resp.Header, body)
 }
 
 // FetchViaObjectProxyCache Fetches an object from Cache or Origin (on miss), writes the object to the cache, and returns the object to the caller
-<<<<<<< HEAD
-func FetchViaObjectProxyCache(r *model.Request, client model.Client, cache cache.Cache, defaultTTL time.Duration, noLock bool) ([]byte, *http.Response, bool) {
+func FetchViaObjectProxyCache(r *model.Request, client model.Client, cache tc.Cache, ttl time.Duration, noLock bool) ([]byte, *http.Response, bool) {
 
 	cfg := client.Configuration()
 	key := cfg.Host + "." + DeriveCacheKey(client, cfg, r, "")
-=======
-func FetchViaObjectProxyCache(r *model.Request, client model.Client, cache tc.Cache, ttl time.Duration, refresh bool, noLock bool) ([]byte, *http.Response, bool) {
->>>>>>> 86ddac4b
 
 	if !noLock {
 		locks.Acquire(key)
 		defer locks.Release(key)
 	}
 
-<<<<<<< HEAD
 	cpReq := GetRequestCachingPolicy(r.Headers)
 	if cpReq.NoCache {
 		// if the client provided Cache-Control: no-cache or Pragma: no-cache header, the request is proxy only.
@@ -81,7 +67,7 @@
 
 	revalidatingCache := false
 
-	var cacheStatus = CrKeyMiss
+	var cacheStatus = tc.LookupStatusKeyMiss
 
 	d, err := QueryCache(cache, key)
 	if err == nil {
@@ -107,7 +93,7 @@
 	var elapsed time.Duration
 
 	if d.CachingPolicy != nil && d.CachingPolicy.IsFresh {
-		cacheStatus = CrHit
+		cacheStatus = tc.LookupStatusHit
 	} else {
 
 		body, resp, elapsed = Fetch(r)
@@ -118,16 +104,6 @@
 		if revalidatingCache && resp.StatusCode == http.StatusNotModified {
 			for k, v := range resp.Header {
 				d.Headers[k] = v
-=======
-	if !refresh {
-		if d, err := QueryCache(cache, key); err == nil {
-			recordOPCResult(r, tc.LookupStatusHit, "200", r.URL.Path, 0, d.Headers)
-			log.Debug("cache hit", log.Pairs{"key": key})
-			rsp := &http.Response{
-				Header:     d.Headers,
-				StatusCode: d.StatusCode,
-				Status:     d.Status,
->>>>>>> 86ddac4b
 			}
 			d.CachingPolicy = cp
 			// TODO: update any cache metadata like TTL
@@ -136,7 +112,6 @@
 		}
 	}
 
-<<<<<<< HEAD
 	recordOPCResult(r, cacheStatus, strconv.Itoa(d.StatusCode), r.URL.Path, elapsed, d.Headers)
 
 	log.Debug("http object cache lookup status", log.Pairs{"key": key, "cacheStatus": cacheStatus})
@@ -166,7 +141,7 @@
 	d.CachingPolicy.NoCache = d.CachingPolicy.NoCache || cpReq.NoCache || len(body) <= cache.Configuration().MaxObjectSizeBytes
 
 	if !d.CachingPolicy.MustRevalidate && !d.CachingPolicy.NoCache && d.CachingPolicy.FreshnessLifetime <= 0 {
-		d.CachingPolicy.FreshnessLifetime = int(defaultTTL.Seconds())
+		d.CachingPolicy.FreshnessLifetime = int(r.PathConfig.DefaultTTL.Seconds())
 	}
 
 	if d.CachingPolicy.NoCache || (!d.CachingPolicy.CanRevalidate && d.CachingPolicy.FreshnessLifetime <= 0) {
@@ -181,25 +156,16 @@
 			Status:     d.Status,
 		}
 	}
-=======
-	body, resp, elapsed := Fetch(r)
-	recordOPCResult(r, tc.LookupStatusKeyMiss, strconv.Itoa(resp.StatusCode), r.URL.Path, elapsed.Seconds(), resp.Header)
->>>>>>> 86ddac4b
 
 	if clientConditional && cpReq.IsFresh {
 		resp.StatusCode = http.StatusNotModified
 		body = nil
 	}
 
-	return body, resp, cacheStatus == CrHit
+	return body, resp, cacheStatus == tc.LookupStatusHit
 
 }
 
-<<<<<<< HEAD
-func recordOPCResult(r *model.Request, cacheStatus, httpStatus, path string, elapsed time.Duration, header http.Header) {
-	recordResults(r, "ObjectProxyCache", cacheStatus, httpStatus, path, "", elapsed, nil, header)
-=======
-func recordOPCResult(r *model.Request, cacheStatus tc.LookupStatus, httpStatus, path string, elapsed float64, header http.Header) {
+func recordOPCResult(r *model.Request, cacheStatus tc.LookupStatus, httpStatus, path string, elapsed time.Duration, header http.Header) {
 	recordResults(r, "ObjectProxyCache", cacheStatus.String(), httpStatus, path, "", elapsed, nil, header)
->>>>>>> 86ddac4b
 }