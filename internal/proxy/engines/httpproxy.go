--- conflicted
+++ resolved
@@ -34,11 +34,7 @@
 // ProxyRequest proxies an inbound request to its corresponding upstream origin with no caching features
 func ProxyRequest(r *model.Request, w http.ResponseWriter) {
 	body, resp, elapsed := Fetch(r)
-<<<<<<< HEAD
-	recordProxyResults(r, strconv.Itoa(resp.StatusCode), r.URL.Path, elapsed, resp.Header)
-=======
 	recordProxyResults(r, resp.StatusCode, r.URL.Path, elapsed.Seconds(), resp.Header)
->>>>>>> 00994dc1
 	Respond(w, resp.StatusCode, resp.Header, body)
 }
 
@@ -82,10 +78,10 @@
 		d, err := http.ParseTime(date)
 		if err == nil {
 			if offset := time.Now().Sub(d); time.Duration(math.Abs(float64(offset))) > time.Minute {
-				log.WarnOnce("clockoffset."+r.OriginName,
+				log.WarnOnce("clockoffset."+r.OriginConfig.Name,
 					"clock offset between trickster host and origin is high and may cause data anomalies",
 					log.Pairs{
-						"originName":    r.OriginName,
+						"originName":    r.OriginConfig.Name,
 						"tricksterTime": strconv.FormatInt(d.Add(offset).Unix(), 10),
 						"originTime":    strconv.FormatInt(d.Unix(), 10),
 						"offset":        strconv.FormatInt(int64(offset.Seconds()), 10) + "s",
@@ -132,18 +128,6 @@
 	w.Write(body)
 }
 
-<<<<<<< HEAD
-func recordProxyResults(r *model.Request, httpStatus, path string, elapsed time.Duration, header http.Header) {
-	recordResults(r, "HTTPProxy", "", httpStatus, path, "", elapsed, nil, header)
-}
-
-func recordResults(r *model.Request, engine, cacheStatus, httpStatus, path, ffStatus string, elapsed time.Duration, extents timeseries.ExtentList, header http.Header) {
-	metrics.ProxyRequestStatus.WithLabelValues(r.OriginConfig.Name, r.OriginConfig.OriginType, r.ClientRequest.Method, cacheStatus, httpStatus, path).Inc()
-	if elapsed > 0 {
-		metrics.ProxyRequestDuration.WithLabelValues(r.OriginConfig.Name, r.OriginConfig.OriginType, r.ClientRequest.Method, cacheStatus, httpStatus, path).Observe(elapsed.Seconds())
-	}
-	headers.SetResultsHeader(header, engine, cacheStatus, ffStatus, extents)
-=======
 func recordProxyResults(r *model.Request, httpStatus int, path string, elapsed float64, header http.Header) {
 	status := tc.LookupStatusProxyOnly
 	if httpStatus >= http.StatusBadRequest {
@@ -155,14 +139,9 @@
 func recordResults(r *model.Request, engine string, cacheStatus tc.LookupStatus, statusCode int, path, ffStatus string, elapsed float64, extents timeseries.ExtentList, header http.Header) {
 	httpStatus := strconv.Itoa(statusCode)
 	status := cacheStatus.String()
-	metrics.ProxyRequestStatus.WithLabelValues(r.OriginName, r.OriginType, r.HTTPMethod, status, httpStatus, path).Inc()
+	metrics.ProxyRequestStatus.WithLabelValues(r.OriginConfig.Name, r.OriginConfig.OriginType, r.HTTPMethod, status, httpStatus, path).Inc()
 	if elapsed > 0 {
-		metrics.ProxyRequestDuration.WithLabelValues(r.OriginName, r.OriginType, r.HTTPMethod, status, httpStatus, path).Observe(elapsed)
+		metrics.ProxyRequestDuration.WithLabelValues(r.OriginConfig.Name, r.OriginConfig.OriginType, r.HTTPMethod, status, httpStatus, path).Observe(elapsed)
 	}
 	headers.SetResultsHeader(header, engine, status, ffStatus, extents)
-}
-
-func isRefresh(reqHeader http.Header) bool {
-	return strings.ToLower(reqHeader.Get(headers.NameCacheControl)) == headers.ValueNoCache
->>>>>>> 00994dc1
 }