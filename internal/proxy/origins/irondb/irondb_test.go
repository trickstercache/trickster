package irondb

import (
	"testing"

	cr "github.com/Comcast/trickster/internal/cache/registration"
	"github.com/Comcast/trickster/internal/config"
	"github.com/Comcast/trickster/internal/util/metrics"
)

func init() {
	// Initialize Trickster instrumentation metrics.
	metrics.Init()
}

func TestNewClient(t *testing.T) {
	err := config.Load("trickster", "test", []string{"-origin-url", "http://example.com", "-origin-type", "TEST_CLIENT"})
	if err != nil {
		t.Errorf("Could not load configuration: %s", err.Error())
	}

	cr.LoadCachesFromConfig()
	cache, err := cr.GetCache("default")
	if err != nil {
		t.Error(err)
	}

<<<<<<< HEAD
	// oc := &config.OriginConfig{OriginType: "TEST_CLIENT"}
	oc := config.Origins["default"]
	c := NewClient("default", oc, cache)
	// if c.Name() != "default" {
	// 	t.Errorf("expected %s got %s", "default", c.Name())
	// }
=======
	oc := &config.OriginConfig{Type: "TEST_CLIENT"}
	c, err := NewClient("default", oc, cache)
	if err != nil {
		t.Error(err)
	}
	if c.Name() != "default" {
		t.Errorf("expected %s got %s", "default", c.Name())
	}
>>>>>>> 3dd70ed5

	if c.Cache().Configuration().CacheType != "memory" {
		t.Errorf("expected %s got %s", "memory", c.Cache().Configuration().CacheType)
	}

	if c.Configuration().OriginType != "TEST_CLIENT" {
		t.Errorf("expected %s got %s", "TEST_CLIENT", c.Configuration().OriginType)
	}
}

func TestConfiguration(t *testing.T) {
	oc := &config.OriginConfig{OriginType: "TEST"}
	client := Client{config: oc}
	c := client.Configuration()
	if c.OriginType != "TEST" {
		t.Errorf("expected %s got %s", "TEST", c.OriginType)
	}
}

func TestCache(t *testing.T) {
	err := config.Load("trickster", "test", []string{"-origin-url", "http://example.com", "-origin-type", "TEST_CLIENT"})
	if err != nil {
		t.Errorf("Could not load configuration: %s", err.Error())
	}

	cr.LoadCachesFromConfig()
	cache, err := cr.GetCache("default")
	if err != nil {
		t.Error(err)
	}

	client := Client{cache: cache}
	c := client.Cache()
	if c.Configuration().CacheType != "memory" {
		t.Errorf("expected %s got %s", "memory", c.Configuration().CacheType)
	}
}

func TestName(t *testing.T) {
	client := Client{name: "TEST"}
	c := client.Name()
	if c != "TEST" {
		t.Errorf("expected %s got %s", "TEST", c)
	}
}

func TestHTTPClient(t *testing.T) {
<<<<<<< HEAD
	oc := &config.OriginConfig{OriginType: "TEST"}
	client := NewClient("test", oc, nil)
=======
	oc := &config.OriginConfig{Type: "TEST"}
	client, err := NewClient("test", oc, nil)
	if err != nil {
		t.Error(err)
	}
>>>>>>> 3dd70ed5
	if client.HTTPClient() == nil {
		t.Errorf("missing http client")
	}
}<|MERGE_RESOLUTION|>--- conflicted
+++ resolved
@@ -25,15 +25,7 @@
 		t.Error(err)
 	}
 
-<<<<<<< HEAD
-	// oc := &config.OriginConfig{OriginType: "TEST_CLIENT"}
-	oc := config.Origins["default"]
-	c := NewClient("default", oc, cache)
-	// if c.Name() != "default" {
-	// 	t.Errorf("expected %s got %s", "default", c.Name())
-	// }
-=======
-	oc := &config.OriginConfig{Type: "TEST_CLIENT"}
+	oc := &config.OriginConfig{OriginType: "TEST_CLIENT"}
 	c, err := NewClient("default", oc, cache)
 	if err != nil {
 		t.Error(err)
@@ -41,7 +33,6 @@
 	if c.Name() != "default" {
 		t.Errorf("expected %s got %s", "default", c.Name())
 	}
->>>>>>> 3dd70ed5
 
 	if c.Cache().Configuration().CacheType != "memory" {
 		t.Errorf("expected %s got %s", "memory", c.Cache().Configuration().CacheType)
@@ -89,16 +80,11 @@
 }
 
 func TestHTTPClient(t *testing.T) {
-<<<<<<< HEAD
 	oc := &config.OriginConfig{OriginType: "TEST"}
-	client := NewClient("test", oc, nil)
-=======
-	oc := &config.OriginConfig{Type: "TEST"}
 	client, err := NewClient("test", oc, nil)
 	if err != nil {
 		t.Error(err)
 	}
->>>>>>> 3dd70ed5
 	if client.HTTPClient() == nil {
 		t.Errorf("missing http client")
 	}
