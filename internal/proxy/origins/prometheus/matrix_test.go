--- conflicted
+++ resolved
@@ -25,19 +25,6 @@
 	"github.com/prometheus/common/model"
 )
 
-<<<<<<< HEAD
-const (
-	nonexistantOrigin          = "http://nonexistent-origin:54321"
-	exampleQuery               = "/api/v1/query?query=up&time=2015-07-01T20:11:15.781Z"
-	exampleRangeQuery          = "/api/v1/query_range?query=up&start=2015-07-01T20:10:30.781Z&end=2015-07-01T20:11:00.781Z&step=15"
-	exampleRangeQueryStatement = "up"
-	exampleRangeQueryStart     = "2015-07-01T20:10:30.781Z"
-	exampleRangeQueryEnd       = "2015-07-01T20:11:00.781Z"
-	exampleRangeQueryStep      = "15"
-)
-
-=======
->>>>>>> 86ddac4b
 func TestSetStep(t *testing.T) {
 	me := MatrixEnvelope{}
 	const step = time.Duration(300) * time.Minute
