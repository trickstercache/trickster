/*
 * Copyright 2018 Comcast Cable Communications Management, LLC
 *
 * Licensed under the Apache License, Version 2.0 (the "License");
 * you may not use this file except in compliance with the License.
 * You may obtain a copy of the License at
 *
 *     http://www.apache.org/licenses/LICENSE-2.0
 *
 * Unless required by applicable law or agreed to in writing, software
 * distributed under the License is distributed on an "AS IS" BASIS,
 * WITHOUT WARRANTIES OR CONDITIONS OF ANY KIND, either express or implied.
 * See the License for the specific language governing permissions and
 * limitations under the License.
 */

// Package prometheus provides the Prometheus Origin Type
package prometheus

import (
	"fmt"
	"math"
	"net/http"
	"net/url"
	"strconv"
	"strings"
	"time"

	"github.com/Comcast/trickster/internal/cache"
	"github.com/Comcast/trickster/internal/proxy"
	"github.com/Comcast/trickster/internal/proxy/errors"
	oo "github.com/Comcast/trickster/internal/proxy/origins/options"
	tt "github.com/Comcast/trickster/internal/proxy/timeconv"
	"github.com/Comcast/trickster/internal/proxy/urls"
	"github.com/Comcast/trickster/internal/timeseries"
)

// Prometheus API
const (
	APIPath         = "/api/v1/"
	mnQueryRange    = "query_range"
	mnQuery         = "query"
	mnLabels        = "labels"
	mnLabel         = "label"
	mnSeries        = "series"
	mnTargets       = "targets"
	mnTargetsMeta   = "targets/metadata"
	mnRules         = "rules"
	mnAlerts        = "alerts"
	mnAlertManagers = "alertmanagers"
	mnStatus        = "status"
)

// Common URL Parameter Names
const (
	upQuery = "query"
	upStart = "start"
	upEnd   = "end"
	upStep  = "step"
	upTime  = "time"
	upMatch = "match[]"
)

// Client Implements Proxy Client Interface
type Client struct {
	name               string
	config             *oo.Options
	cache              cache.Cache
	webClient          *http.Client
	handlers           map[string]http.Handler
	handlersRegistered bool
<<<<<<< HEAD
	baseUpstreamURL    *url.URL
=======
>>>>>>> ce4dcffd
	healthURL          *url.URL
	healthHeaders      http.Header
	healthMethod       string
	logUpstreamRequest bool
<<<<<<< HEAD
	router             http.Handler
}

// NewClient returns a new Client Instance
func NewClient(name string, oc *oo.Options, router http.Handler,
	cache cache.Cache) (*Client, error) {
=======
}

// NewClient returns a new Client Instance
func NewClient(name string, oc *oo.Options, cache cache.Cache) (*Client, error) {
>>>>>>> ce4dcffd
	c, err := proxy.NewHTTPClient(oc)
	bur := urls.FromParts(oc.Scheme, oc.Host, oc.PathPrefix, "", "")
	return &Client{name: name, config: oc, router: router, cache: cache,
		webClient: c, baseUpstreamURL: bur}, err
}

// SetCache sets the Cache object the client will use for caching origin content
func (c *Client) SetCache(cc cache.Cache) {
	c.cache = cc
}

// Configuration returns the upstream Configuration for this Client
func (c *Client) Configuration() *oo.Options {
	return c.config
}

// HTTPClient returns the HTTP Client for this origin
func (c *Client) HTTPClient() *http.Client {
	return c.webClient
}

// Name returns the name of the upstream Configuration proxied by the Client
func (c *Client) Name() string {
	return c.name
}

// Cache returns and handle to the Cache instance used by the Client
func (c *Client) Cache() cache.Cache {
	return c.cache
}

// Router returns the http.Handler that handles request routing for this Client
func (c *Client) Router() http.Handler {
	return c.router
}

// parseTime converts a query time URL parameter to time.Time.
// Copied from https://github.com/prometheus/prometheus/blob/master/web/api/v1/api.go
func parseTime(s string) (time.Time, error) {
	if t, err := strconv.ParseFloat(s, 64); err == nil {
		s, ns := math.Modf(t)
		ns = math.Round(ns*1000) / 1000
		return time.Unix(int64(s), int64(ns*float64(time.Second))), nil
	}
	if t, err := time.Parse(time.RFC3339Nano, s); err == nil {
		return t, nil
	}
	return time.Time{}, fmt.Errorf("cannot parse %q to a valid timestamp", s)
}

// parseDuration parses prometheus step parameters, which can be float64 or durations like 1d, 5m, etc
// the proxy.ParseDuration handles the second kind, and the float64's are handled here
func parseDuration(input string) (time.Duration, error) {
	v, err := strconv.ParseFloat(input, 64)
	if err != nil {
		return tt.ParseDuration(input)
	}
	// assume v is in seconds
	return time.Duration(int64(v)) * time.Second, nil
}

// ParseTimeRangeQuery parses the key parts of a TimeRangeQuery from the inbound HTTP Request
func (c *Client) ParseTimeRangeQuery(r *http.Request) (*timeseries.TimeRangeQuery, error) {

	trq := &timeseries.TimeRangeQuery{Extent: timeseries.Extent{}}

	var qp url.Values
	if r.Method == http.MethodPost {
		r.ParseForm()
		qp = r.PostForm
	} else {
		qp = r.URL.Query()
	}

	trq.Statement = qp.Get(upQuery)
	if trq.Statement == "" {
		return nil, errors.MissingURLParam(upQuery)
	}

	if p := qp.Get(upStart); p != "" {
		t, err := parseTime(p)
		if err != nil {
			return nil, err
		}
		trq.Extent.Start = t
	} else {
		return nil, errors.MissingURLParam(upStart)
	}

	if p := qp.Get(upEnd); p != "" {
		t, err := parseTime(p)
		if err != nil {
			return nil, err
		}
		trq.Extent.End = t
	} else {
		return nil, errors.MissingURLParam(upEnd)
	}

	if p := qp.Get(upStep); p != "" {
		step, err := parseDuration(p)
		if err != nil {
			return nil, err
		}
		trq.Step = step
	} else {
		return nil, errors.MissingURLParam(upStep)
	}

	if strings.Contains(trq.Statement, " offset ") {
		trq.IsOffset = true
		trq.FastForwardDisable = true
	}

	return trq, nil
}<|MERGE_RESOLUTION|>--- conflicted
+++ resolved
@@ -69,27 +69,17 @@
 	webClient          *http.Client
 	handlers           map[string]http.Handler
 	handlersRegistered bool
-<<<<<<< HEAD
 	baseUpstreamURL    *url.URL
-=======
->>>>>>> ce4dcffd
 	healthURL          *url.URL
 	healthHeaders      http.Header
 	healthMethod       string
 	logUpstreamRequest bool
-<<<<<<< HEAD
 	router             http.Handler
 }
 
 // NewClient returns a new Client Instance
 func NewClient(name string, oc *oo.Options, router http.Handler,
 	cache cache.Cache) (*Client, error) {
-=======
-}
-
-// NewClient returns a new Client Instance
-func NewClient(name string, oc *oo.Options, cache cache.Cache) (*Client, error) {
->>>>>>> ce4dcffd
 	c, err := proxy.NewHTTPClient(oc)
 	bur := urls.FromParts(oc.Scheme, oc.Host, oc.PathPrefix, "", "")
 	return &Client{name: name, config: oc, router: router, cache: cache,
