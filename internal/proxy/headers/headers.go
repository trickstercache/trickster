/**
* Copyright 2018 Comcast Cable Communications Management, LLC
* Licensed under the Apache License, Version 2.0 (the "License");
* you may not use this file except in compliance with the License.
* You may obtain a copy of the License at
* http://www.apache.org/licenses/LICENSE-2.0
* Unless required by applicable law or agreed to in writing, software
* distributed under the License is distributed on an "AS IS" BASIS,
* WITHOUT WARRANTIES OR CONDITIONS OF ANY KIND, either express or implied.
* See the License for the specific language governing permissions and
* limitations under the License.
 */

package headers

import (
	"fmt"
	"net/http"
	"strings"

	"github.com/Comcast/trickster/internal/config"
	"github.com/Comcast/trickster/internal/timeseries"
)

const (
	// Common HTTP Header Values

	// ValueNoCache represents the HTTP Header Value of "no-cache"
	ValueNoCache = "no-cache"
	// ValueApplicationJSON represents the HTTP Header Value of "application/json"
	ValueApplicationJSON = "application/json"
	// ValueTextPlain represents the HTTP Header Value of "text/plain"
	ValueTextPlain = "text/plain"

	// Common HTTP Header Names
<<<<<<< HEAD
	NameCacheControl      = "cache-control"
	NameAllowOrigin       = "access-control-allow-origin"
	NameContentType       = "content-type"
	NameContentEncoding   = "content-encoding"
	NameContentLength     = "content-length"
	NameAuthorization     = "authorization"
	NameAcceptEncoding    = "accept-encoding"
	NamePragma            = "pragma"
	NameExpires           = "expires"
	NameDate              = "date"
	NameLastModified      = "last-modified"
	NameIfModifiedSince   = "if-modified-since"
	NameIfUnmodifiedSince = "if-unmodified-since"
	NameIfMatch           = "if-match"
	NameIfNoneMatch       = "if-none-match"
	NameETag              = "etag"

	NameXAccelerator    = "x-accelerator"
	NameTricksterResult = "x-trickster-result"
	NameXForwardedBy    = "x-forwarded-by"
	NameXForwardedFor   = "x-forwarded-for"
=======

	// NameCacheControl represents the HTTP Header Name of "Cache-Control"
	NameCacheControl = "Cache-Control"
	// NameAllowOrigin represents the HTTP Header Name of "Access-Control-Allow-Origin"
	NameAllowOrigin = "Access-Control-Allow-Origin"
	// NameContentType represents the HTTP Header Name of "Content-Type"
	NameContentType = "Content-Type"
	// NameContentEncoding represents the HTTP Header Name of "Content-Encoding"
	NameContentEncoding = "Content-Encoding"
	// NameContentLength represents the HTTP Header Name of "Content-Length"
	NameContentLength = "Content-Length"
	// NameAuthorization represents the HTTP Header Name of "Authorization"
	NameAuthorization = "Authorization"
	// NameXAccelerator represents the HTTP Header Name of "X-Accelerator"
	NameXAccelerator = "X-Accelerator"
	// NameTricksterResult represents the HTTP Header Name of "X-Trickster-Result"
	NameTricksterResult = "X-Trickster-Result"
	// NameXForwardedBy represents the HTTP Header Name of "X-Forwarded-By"
	NameXForwardedBy = "X-Forwarded-By"
	// NameXForwardedFor represents the HTTP Header Name of "X-Forwarded-For"
	NameXForwardedFor = "X-Forwarded-For"
	// NameAcceptEncoding represents the HTTP Header Name of "Accept-Encoding"
	NameAcceptEncoding = "Accept-Encoding"
>>>>>>> 86ddac4b
)

// CopyHeaders returns an exact copy of an http.Header collection
func CopyHeaders(h http.Header) http.Header {
	headers := make(http.Header)
	for k, v := range h {
		headers[k] = make([]string, len(v))
		copy(headers[k], v)
	}
	return headers
}

<<<<<<< HEAD
// UpdateHeaders updates the provided headers collection with the provided updates
func UpdateHeaders(headers http.Header, updates map[string]string) {
	if updates == nil || len(updates) == 0 {
		return
	}
	for k, v := range updates {
		if len(k) == 0 {
			continue
		}
		if k[0:1] == "-" {
			k = k[1:]
			headers.Del(k)
			continue
		}
		if k[0:1] == "+" {
			k = k[1:]
			headers.Add(k, v)
			continue
		}
		headers.Set(k, v)
	}
}

=======
// AddProxyHeaders injects standard Trickster headers into proxied upstream HTTP requests
>>>>>>> 86ddac4b
func AddProxyHeaders(remoteAddr string, headers http.Header) {
	if remoteAddr != "" {
		headers.Add(NameXForwardedFor, remoteAddr)
		headers.Add(NameXForwardedBy, config.ApplicationName+" "+config.ApplicationVersion)
	}
}

// AddResponseHeaders injects standard Trickster headers into downstream HTTP responses
func AddResponseHeaders(headers http.Header) {
	// We're read only and a harmless API, so allow all CORS
	headers.Set(NameAllowOrigin, "*")
	headers.Set(NameXAccelerator, config.ApplicationName+" "+config.ApplicationVersion)
}

// SetResultsHeader adds a response header summarizing Trickster's handling of the HTTP request
func SetResultsHeader(headers http.Header, engine, status, ffstatus string, fetched timeseries.ExtentList) {

	if headers == nil || engine == "" {
		return
	}

	parts := append(make([]string, 0, 4), fmt.Sprintf("engine=%s", engine))

	if status != "" {
		parts = append(parts, fmt.Sprintf("status=%s", status))
	}

	if fetched != nil && len(fetched) > 0 {
		fp := make([]string, 0, len(fetched))
		for _, v := range fetched {
			fp = append(fp, fmt.Sprintf("%d:%d", v.Start.Unix(), v.End.Unix()))
		}
		parts = append(parts, fmt.Sprintf("fetched=[%s]", strings.Join(fp, ",")))
	}

	if ffstatus != "" {
		parts = append(parts, fmt.Sprintf("ffstatus=%s", ffstatus))
	}

	headers.Set(NameTricksterResult, strings.Join(parts, "; "))

}

// ExtractHeader returns the value for the provided header name, and a boolean indicating if the header was present
func ExtractHeader(headers http.Header, header string) (string, bool) {
	if Value, ok := headers[header]; ok {
		return strings.Join(Value, "; "), true
	}
	return "", false
}

// RemoveClientHeaders strips certain headers from the HTTP request to facililate acceleration
func RemoveClientHeaders(headers http.Header) {
	headers.Del(NameAcceptEncoding)
}<|MERGE_RESOLUTION|>--- conflicted
+++ resolved
@@ -32,30 +32,15 @@
 	// ValueTextPlain represents the HTTP Header Value of "text/plain"
 	ValueTextPlain = "text/plain"
 
+	ValuePrivate         = "private"
+	ValueMaxAge          = "max-age"
+	ValueShareMaxAge     = "shared-max-age"
+	ValueMustRevalidate  = "must-revalidate"
+	ValueNoStore         = "no-store"
+	ValueProxyRevalidate = "proxy-revalidate"
+	ValueNoTransform     = "no-transform"
+
 	// Common HTTP Header Names
-<<<<<<< HEAD
-	NameCacheControl      = "cache-control"
-	NameAllowOrigin       = "access-control-allow-origin"
-	NameContentType       = "content-type"
-	NameContentEncoding   = "content-encoding"
-	NameContentLength     = "content-length"
-	NameAuthorization     = "authorization"
-	NameAcceptEncoding    = "accept-encoding"
-	NamePragma            = "pragma"
-	NameExpires           = "expires"
-	NameDate              = "date"
-	NameLastModified      = "last-modified"
-	NameIfModifiedSince   = "if-modified-since"
-	NameIfUnmodifiedSince = "if-unmodified-since"
-	NameIfMatch           = "if-match"
-	NameIfNoneMatch       = "if-none-match"
-	NameETag              = "etag"
-
-	NameXAccelerator    = "x-accelerator"
-	NameTricksterResult = "x-trickster-result"
-	NameXForwardedBy    = "x-forwarded-by"
-	NameXForwardedFor   = "x-forwarded-for"
-=======
 
 	// NameCacheControl represents the HTTP Header Name of "Cache-Control"
 	NameCacheControl = "Cache-Control"
@@ -79,7 +64,16 @@
 	NameXForwardedFor = "X-Forwarded-For"
 	// NameAcceptEncoding represents the HTTP Header Name of "Accept-Encoding"
 	NameAcceptEncoding = "Accept-Encoding"
->>>>>>> 86ddac4b
+
+	NameExpires           = "expires"
+	NameLastModified      = "last-modified"
+	NameDate              = "date"
+	NameETag              = "etag"
+	NamePragma            = "pragma"
+	NameIfModifiedSince   = "if-modified-since"
+	NameIfUnmodifiedSince = "if-unmodified-since"
+	NameIfNoneMatch       = "if-none-match"
+	NameIfMatch           = "if-match"
 )
 
 // CopyHeaders returns an exact copy of an http.Header collection
@@ -92,7 +86,6 @@
 	return headers
 }
 
-<<<<<<< HEAD
 // UpdateHeaders updates the provided headers collection with the provided updates
 func UpdateHeaders(headers http.Header, updates map[string]string) {
 	if updates == nil || len(updates) == 0 {
@@ -116,9 +109,7 @@
 	}
 }
 
-=======
 // AddProxyHeaders injects standard Trickster headers into proxied upstream HTTP requests
->>>>>>> 86ddac4b
 func AddProxyHeaders(remoteAddr string, headers http.Header) {
 	if remoteAddr != "" {
 		headers.Add(NameXForwardedFor, remoteAddr)
