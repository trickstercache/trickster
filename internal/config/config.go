--- conflicted
+++ resolved
@@ -14,11 +14,8 @@
 package config
 
 import (
-<<<<<<< HEAD
-=======
 	"bytes"
 	"fmt"
->>>>>>> 67b89dfa
 	"strings"
 	"time"
 
@@ -620,8 +617,10 @@
 		o.Timeout = v.Timeout
 		o.TimeoutSecs = v.TimeoutSecs
 		o.Type = v.Type
-		o.ValueRetention = v.ValueRetention
-		o.ValueRetentionFactor = v.ValueRetentionFactor
+		o.TimeseriesRetention = v.TimeseriesRetention
+		o.TimeseriesRetentionFactor = v.TimeseriesRetentionFactor
+		o.TimeseriesEvictionMethodName = v.TimeseriesEvictionMethodName
+		o.TimeseriesEvictionMethod = v.TimeseriesEvictionMethod
 		nc.Origins[k] = o
 	}
 
