/**
* Copyright 2018 Comcast Cable Communications Management, LLC
* Licensed under the Apache License, Version 2.0 (the "License");
* you may not use this file except in compliance with the License.
* You may obtain a copy of the License at
* http://www.apache.org/licenses/LICENSE-2.0
* Unless required by applicable law or agreed to in writing, software
* distributed under the License is distributed on an "AS IS" BASIS,
* WITHOUT WARRANTIES OR CONDITIONS OF ANY KIND, either express or implied.
* See the License for the specific language governing permissions and
* limitations under the License.
 */

package config

import (
	"bytes"
	"fmt"
	"net/http"
	"strings"
	"time"

	"github.com/BurntSushi/toml"
)

// Config is the Running Configuration for Trickster
var Config *TricksterConfig

// Main is the Main subsection of the Running Configuration
var Main *MainConfig

// Origins is the Origin Map subsection of the Running Configuration
var Origins map[string]*OriginConfig

// Caches is the Cache Map subsection of the Running Configuration
var Caches map[string]*CachingConfig

// Frontend is the Proxy Server subsection of the Running Configuration
var Frontend *FrontendConfig

// Logging is the Logging subsection of the Running Configuration
var Logging *LoggingConfig

// Metrics is the Metrics subsection of the Running Configuration
var Metrics *MetricsConfig

// NegativeCacheConfigs is the NegativeCacheConfig subsection of the Running Configuration
var NegativeCacheConfigs map[string]NegativeCacheConfig

// Flags is a collection of command line flags that Trickster loads.
var Flags = TricksterFlags{}
var providedOriginURL string
var providedOriginType string

// ApplicationName is the name of the Application
var ApplicationName string

// ApplicationVersion holds the version of the Application
var ApplicationVersion string

// LoaderWarnings holds warnings generated during config load (before the logger is initialized),
// so they can be logged at the end of the loading process
var LoaderWarnings = make([]string, 0, 0)

// TricksterConfig is the main configuration object
type TricksterConfig struct {
	// Main is the primary MainConfig section
	Main *MainConfig `toml:"main"`
	// Origins is a map of OriginConfigs
	Origins map[string]*OriginConfig `toml:"origins"`
	// Caches is a map of CacheConfigs
	Caches map[string]*CachingConfig `toml:"caches"`
	// ProxyServer is provides configurations about the Proxy Front End
	Frontend *FrontendConfig `toml:"frontend"`
	// Logging provides configurations that affect logging behavior
	Logging *LoggingConfig `toml:"logging"`
	// Metrics provides configurations for collecting Metrics about the application
	Metrics *MetricsConfig `toml:"metrics"`
	// NegativeCacheConfigs is a map of NegativeCacheConfigs
	NegativeCacheConfigs map[string]NegativeCacheConfig `toml:"negative_caches"`

	activeCaches map[string]bool
}

// MainConfig is a collection of general configuration values.
type MainConfig struct {
	// InstanceID represents a unique ID for the current instance, when multiple instances on the same host
	InstanceID int `toml:"instance_id"`
	// ConfigHandlerPath provides the path to register the Config Handler for outputting the running configuration
	ConfigHandlerPath string `toml:"config_handler_path"`
	// PingHandlerPath provides the path to register the Ping Handler for checking that Trickster is running
	PingHandlerPath string `toml:"ping_handler_path"`
}

// OriginConfig is a collection of configurations for prometheus origins proxied by Trickster
type OriginConfig struct {

	// HTTP and Proxy Configurations
	//
	// IsDefault indicates if this is the default origin for any request not matching a configured route
	IsDefault bool `toml:"is_default"`
	// OriginType describes the type of origin (e.g., 'prometheus')
	OriginType string `toml:"origin_type"`
	// OriginURL provides the base upstream URL for all proxied requests to this origin.
	// it can be as simple as http://example.com or as complex as https://example.com:8443/path/prefix
	OriginURL string `toml:"origin_url"`
	// TimeoutSecs defines how long the HTTP request will wait for a response before timing out
	TimeoutSecs int64 `toml:"timeout_secs"`
	// KeepAliveTimeoutSecs defines how long an open keep-alive HTTP connection remains idle before closing
	KeepAliveTimeoutSecs int64 `toml:"keep_alive_timeout_secs"`
	// MaxIdleConns defines maximum number of open keep-alive connections to maintain
	MaxIdleConns int `toml:"max_idle_conns"`
	// CacheName provides the name of the configured cache where the origin client will store it's cache data
	CacheName string `toml:"cache_name"`
	// HealthCheckUpstreamPath provides the URL path for the upstream health check
	HealthCheckUpstreamPath string `toml:"health_check_upstream_path"`
	// HealthCheckVerb provides the HTTP verb to use when making an upstream health check
	HealthCheckVerb string `toml:"health_check_verb"`
	// HealthCheckQuery provides the HTTP query parameters to use when making an upstream health check
	HealthCheckQuery string `toml:"health_check_query"`
	// Object Proxy Cache and Delta Proxy Cache Configurations
	// TimeseriesRetentionFactor limits the maximum the number of chronological timestamps worth of data to store in cache for each query
	TimeseriesRetentionFactor int `toml:"timeseries_retention_factor"`
	// TimeseriesEvictionMethodName specifies which methodology ("oldest", "lru") is used to identify timeseries to evict from a full cache object
	TimeseriesEvictionMethodName string `toml:"timeseries_eviction_method"`
	// FastForwardDisable indicates whether the FastForward feature should be disabled for this origin
	FastForwardDisable bool `toml:"fast_forward_disable"`
	// BackfillToleranceSecs prevents values with timestamps newer than the provided number of seconds from being cached
	// this allows propagation of upstream backfill operations that modify recently-served data
	BackfillToleranceSecs int64 `toml:"backfill_tolerance_secs"`
	// PathList is a list of PathConfigs that control the behavior of the given paths when requested
	Paths map[string]*PathConfig `toml:"paths"`
	// NegativeCacheName provides the name of the Negative Cache Config to be used by this Origin
	NegativeCacheName string `toml:"negative_cache_name"`
	// TimeseriesTTLSecs specifies the cache TTL of timeseries objects
	TimeseriesTTLSecs int `toml:"timeseries_ttl_secs"`
	// TimeseriesTTLSecs specifies the cache TTL of fast forward data
	FastForwardTTLSecs int `toml:"fastforward_ttl_secs"`
	// MaxTTLSecs specifies the maximum allowed TTL for any cache object
	MaxTTLSecs int `toml:"max_ttl_secs"`
	// RevalidationFactor specifies how many times to multiply the object freshness lifetime by to calculate an absolute cache TTL
	RevalidationFactor int `toml:"revalidation_factor"`
	// MaxObjectSizeBytes specifies the max objectsize to be accepted for any given cache object
	MaxObjectSizeBytes int `toml:"max_object_size_bytes"`

	// TLS is the TLS Configuration for the Frontend and Backend
	TLS *TLSConfig `toml:"tls"`
	// RequireTLS, when true, indicates this Origin Config's paths must only be registered with the TLS Router
	RequireTLS bool `toml:"require_tls"`

	// Synthesized Configurations
	// These configurations are parsed versions of those defined above, and are what Trickster uses internally
	//
	// Name is the Name of the origin, taken from the Key in the Origins map[string]*OriginConfig
	Name string `toml:"-"`
	// Timeout is the time.Duration representation of TimeoutSecs
	Timeout time.Duration `toml:"-"`
	// BackfillTolerance is the time.Duration representation of BackfillToleranceSecs
	BackfillTolerance time.Duration `toml:"-"`
	// ValueRetention is the time.Duration representation of ValueRetentionSecs
	ValueRetention time.Duration `toml:"-"`
	// Scheme is the layer 7 protocol indicator (e.g. 'http'), derived from OriginURL
	Scheme string `toml:"-"`
	// Host is the upstream hostname/IP[:port] the origin client will connect to when fetching uncached data, derived from OriginURL
	Host string `toml:"-"`
	// PathPrefix provides any prefix added to the front of the requested path when constructing the upstream request url, derived from OriginURL
	PathPrefix string `toml:"-"`
	// NegativeCache provides a map for the negative cache, with TTLs converted to time.Durations
	NegativeCache map[int]time.Duration `toml:"-"`
	// TimeseriesRetention when subtracted from time.Now() represents the oldest allowable timestamp in a timeseries when EvictionMethod is 'oldest'
	TimeseriesRetention time.Duration `toml:"-"`
	// TimeseriesEvictionMethod is the parsed value of TimeseriesEvictionMethodName
	TimeseriesEvictionMethod TimeseriesEvictionMethod `toml:"-"`
	// TimeseriesTTL is the parsed value of TimeseriesTTLSecs
	TimeseriesTTL time.Duration `toml:"-"`
	// FastForwardTTL is the parsed value of FastForwardTTL
	FastForwardTTL time.Duration `toml:"-"`
	// FastForwardPath is the PathConfig to use for upstream Fast Forward Requests
	FastForwardPath *PathConfig `toml:"-"`
	// MaxTTL is the parsed value of MaxTTLSecs
	MaxTTL time.Duration `toml:"-"`
}

// CachingConfig is a collection of defining the Trickster Caching Behavior
type CachingConfig struct {
	// Name is the Name of the cache, taken from the Key in the Caches map[string]*CacheConfig
	Name string `toml:"-"`
	// Type represents the type of cache that we wish to use: "boltdb", "memory", "filesystem", or "redis"
	CacheType string `toml:"cache_type"`
	// Compression determines whether objects should be compressed when writing to the cache
	Compression bool `toml:"compression"`
	// Index provides options for the Cache Index
	Index CacheIndexConfig `toml:"index"`
	// Redis provides options for Redis caching
	Redis RedisCacheConfig `toml:"redis"`
	// Filesystem provides options for Filesystem caching
	Filesystem FilesystemCacheConfig `toml:"filesystem"`
	// BBolt provides options for BBolt caching
	BBolt BBoltCacheConfig `toml:"bbolt"`
	// Badger provides options for BadgerDB caching
	Badger BadgerCacheConfig `toml:"badger"`

	//  Synthetic Values

	// CacheTypeID represents the internal constant for the provided CacheType string
	// and is automatically populated at startup
	CacheTypeID CacheType `toml:"-"`
}

// CacheIndexConfig defines the operation of the Cache Indexer
type CacheIndexConfig struct {
	// ReapIntervalSecs defines how long the Cache Index reaper sleeps between reap cycles
	ReapIntervalSecs int `toml:"reap_interval_secs"`
	// FlushIntervalSecs sets how often the Cache Index saves its metadata to the cache from application memory
	FlushIntervalSecs int `toml:"flush_interval_secs"`
	// MaxSizeBytes indicates how large the cache can grow in bytes before the Index evicts
	// least-recently-accessed items.
	MaxSizeBytes int64 `toml:"max_size_bytes"`
	// MaxSizeBackoffBytes indicates how far below max_size_bytes the cache size must be
	// to complete a byte-size-based eviction exercise.
	MaxSizeBackoffBytes int64 `toml:"max_size_backoff_bytes"`
	// MaxSizeObjects  indicates how large the cache can grow in objects before the Index
	// evicts least-recently-accessed items.
	MaxSizeObjects int64 `toml:"max_size_objects"`
	// MaxSizeBackoffObjects indicates how far under max_size_objects the cache size must
	// be to complete object-size-based eviction exercise.
	MaxSizeBackoffObjects int64 `toml:"max_size_backoff_objects"`

	ReapInterval  time.Duration `toml:"-"`
	FlushInterval time.Duration `toml:"-"`
}

// RedisCacheConfig is a collection of Configurations for Connecting to Redis
type RedisCacheConfig struct {
	// ClientType defines the type of Redis Client ("standard", "cluster", "sentinel")
	ClientType string `toml:"client_type"`
	// Protocol represents the connection method (e.g., "tcp", "unix", etc.)
	Protocol string `toml:"protocol"`
	// Endpoint represents FQDN:port or IPAddress:Port of the Redis Endpoint
	Endpoint string `toml:"endpoint"`
	// Endpoints represents FQDN:port or IPAddress:Port collection of a Redis Cluster or Sentinel Nodes
	Endpoints []string `toml:"endpoints"`
	// Password can be set when using password protected redis instance.
	Password string `toml:"password"`
	// SentinelMaster should be set when using Redis Sentinel to indicate the Master Node
	SentinelMaster string `toml:"sentinel_master"`
	// DB is the Database to be selected after connecting to the server.
	DB int `toml:"db"`
	// MaxRetries is the maximum number of retries before giving up on the command
	MaxRetries int `toml:"max_retries"`
	// MinRetryBackoffMS is the minimum backoff between each retry.
	MinRetryBackoffMS int `toml:"min_retry_backoff_ms"`
	// MaxRetryBackoffMS is the Maximum backoff between each retry.
	MaxRetryBackoffMS int `toml:"max_retry_backoff_ms"`
	// DialTimeoutMS is the timeout for establishing new connections.
	DialTimeoutMS int `toml:"dial_timeout_ms"`
	// ReadTimeoutMS is the timeout for socket reads. If reached, commands will fail with a timeout instead of blocking.
	ReadTimeoutMS int `toml:"read_timeout_ms"`
	// WriteTimeoutMS is the timeout for socket writes. If reached, commands will fail with a timeout instead of blocking.
	WriteTimeoutMS int `toml:"write_timeout_ms"`
	// PoolSize is the maximum number of socket connections.
	PoolSize int `toml:"pool_size"`
	// MinIdleConns is the minimum number of idle connections which is useful when establishing new connection is slow.
	MinIdleConns int `toml:"min_idle_conns"`
	// MaxConnAgeMS is the connection age at which client retires (closes) the connection.
	MaxConnAgeMS int `toml:"max_conn_age_ms"`
	// PoolTimeoutMS is the amount of time client waits for connection if all connections are busy before returning an error.
	PoolTimeoutMS int `toml:"pool_timeout_ms"`
	// IdleTimeoutMS is the amount of time after which client closes idle connections.
	IdleTimeoutMS int `toml:"idle_timeout_ms"`
	// IdleCheckFrequencyMS is the frequency of idle checks made by idle connections reaper.
	IdleCheckFrequencyMS int `toml:"idle_check_frequency_ms"`
}

// BadgerCacheConfig is a collection of Configurations for storing cached data on the Filesystem in a Badger key-value store
type BadgerCacheConfig struct {
	// Directory represents the path on disk where the Badger database should store data
	Directory string `toml:"directory"`
	// ValueDirectory represents the path on disk where the Badger database will store its value log.
	ValueDirectory string `toml:"value_directory"`
}

// BBoltCacheConfig is a collection of Configurations for storing cached data on the Filesystem
type BBoltCacheConfig struct {
	// Filename represents the filename (including path) of the BotlDB database
	Filename string `toml:"filename"`
	// Bucket represents the name of the bucket within BBolt under which Trickster's keys will be stored.
	Bucket string `toml:"bucket"`
}

// FilesystemCacheConfig is a collection of Configurations for storing cached data on the Filesystem
type FilesystemCacheConfig struct {
	// CachePath represents the path on disk where our cache will live
	CachePath string `toml:"cache_path"`
}

// FrontendConfig is a collection of configurations for the main http frontend for the application
type FrontendConfig struct {
	// ListenAddress is IP address for the main http listener for the application
	ListenAddress string `toml:"listen_address"`
	// ListenPort is TCP Port for the main http listener for the application
	ListenPort int `toml:"listen_port"`
	// TLSListenAddress is IP address for the tls  http listener for the application
	TLSListenAddress string `toml:"tls_listen_address"`
	// TLSListenPort is the TCP Port for the tls http listener for the application
	TLSListenPort int `toml:"tls_listen_port"`
	// ConnectionsLimit indicates how many concurrent front end connections trickster will handle at any time
	ConnectionsLimit int `toml:"connections_limit"`

	// ServeTLS indicates whether to listen and serve on the TLS port, meaning
	// at least one origin configuration has a valid certificate and key file configured.
	ServeTLS bool `toml:"-"`
}

// LoggingConfig is a collection of Logging configurations
type LoggingConfig struct {
	// LogFile provides the filepath to the instances's logfile. Set as empty string to Log to Console
	LogFile string `toml:"log_file"`
	// LogLevel provides the most granular level (e.g., DEBUG, INFO, ERROR) to log
	LogLevel string `toml:"log_level"`
}

// MetricsConfig is a collection of Metrics Collection configurations
type MetricsConfig struct {
	// ListenAddress is IP address from which the Application Metrics are available for pulling at /metrics
	ListenAddress string `toml:"listen_address"`
	// ListenPort is TCP Port from which the Application Metrics are available for pulling at /metrics
	ListenPort int `toml:"listen_port"`
}

// NegativeCacheConfig is a collection of response codes and their TTLs
type NegativeCacheConfig map[string]int

// Copy returns an exact copy of a NegativeCacheConfig
func (nc NegativeCacheConfig) Copy() NegativeCacheConfig {
	nc2 := make(NegativeCacheConfig)
	for k, v := range nc {
		nc2[k] = v
	}
	return nc2
}

// NewConfig returns a Config initialized with default values.
func NewConfig() *TricksterConfig {
	return &TricksterConfig{
		Caches: map[string]*CachingConfig{
			"default": NewCacheConfig(),
		},
		Logging: &LoggingConfig{
			LogFile:  defaultLogFile,
			LogLevel: defaultLogLevel,
		},
		Main: &MainConfig{
			ConfigHandlerPath: defaultConfigHandlerPath,
			PingHandlerPath:   defaultPingHandlerPath,
		},
		Metrics: &MetricsConfig{
			ListenPort: defaultMetricsListenPort,
		},
		Origins: map[string]*OriginConfig{
			"default": NewOriginConfig(),
		},
		Frontend: &FrontendConfig{
			ListenPort: defaultProxyListenPort,
		},
		NegativeCacheConfigs: map[string]NegativeCacheConfig{
			"default": NewNegativeCacheConfig(),
		},
	}
}

// NewNegativeCacheConfig returns an empty NegativeCacheConfig
func NewNegativeCacheConfig() NegativeCacheConfig {
	return NegativeCacheConfig{}
}

// NewCacheConfig will return a pointer to an OriginConfig with the default configuration settings
func NewCacheConfig() *CachingConfig {

	return &CachingConfig{
		CacheType:   defaultCacheType,
		CacheTypeID: defaultCacheTypeID,
		Compression: defaultCacheCompression,
		Redis:       RedisCacheConfig{ClientType: defaultRedisClientType, Protocol: defaultRedisProtocol, Endpoint: defaultRedisEndpoint, Endpoints: []string{defaultRedisEndpoint}},
		Filesystem:  FilesystemCacheConfig{CachePath: defaultCachePath},
		BBolt:       BBoltCacheConfig{Filename: defaultBBoltFile, Bucket: defaultBBoltBucket},
		Badger:      BadgerCacheConfig{Directory: defaultCachePath, ValueDirectory: defaultCachePath},
		Index: CacheIndexConfig{
			ReapIntervalSecs:      defaultCacheIndexReap,
			FlushIntervalSecs:     defaultCacheIndexFlush,
			MaxSizeBytes:          defaultCacheMaxSizeBytes,
			MaxSizeBackoffBytes:   defaultMaxSizeBackoffBytes,
			MaxSizeObjects:        defaultMaxSizeObjects,
			MaxSizeBackoffObjects: defaultMaxSizeBackoffObjects,
		},
	}
}

// NewOriginConfig will return a pointer to an OriginConfig with the default configuration settings
func NewOriginConfig() *OriginConfig {
	return &OriginConfig{
		BackfillTolerance:            defaultBackfillToleranceSecs,
		BackfillToleranceSecs:        defaultBackfillToleranceSecs,
		CacheName:                    defaultOriginCacheName,
		HealthCheckQuery:             defaultHealthCheckQuery,
		HealthCheckUpstreamPath:      defaultHealthCheckPath,
		HealthCheckVerb:              defaultHealthCheckVerb,
		KeepAliveTimeoutSecs:         defaultKeepAliveTimeoutSecs,
		MaxIdleConns:                 defaultMaxIdleConns,
		NegativeCache:                make(map[int]time.Duration),
		NegativeCacheName:            defaultOriginNegativeCacheName,
		Paths:                        make(map[string]*PathConfig),
		Timeout:                      time.Second * defaultOriginTimeoutSecs,
		TimeoutSecs:                  defaultOriginTimeoutSecs,
		TimeseriesEvictionMethod:     defaultOriginTEM,
		TimeseriesEvictionMethodName: defaultOriginTEMName,
		TimeseriesRetention:          defaultOriginTRF,
		TimeseriesRetentionFactor:    defaultOriginTRF,
		TimeseriesTTLSecs:            defaultTimeseriesTTLSecs,
		FastForwardTTLSecs:           defaultFastForwardTTLSecs,
		TimeseriesTTL:                defaultTimeseriesTTLSecs * time.Second,
		FastForwardTTL:               defaultFastForwardTTLSecs * time.Second,
		MaxTTLSecs:                   defaultMaxTTLSecs,
		MaxTTL:                       defaultMaxTTLSecs * time.Second,
		RevalidationFactor:           defaultRevalidationFactor,
		MaxObjectSizeBytes:           defaultMaxObjectSizeBytes,
		TLS:                          &TLSConfig{},
	}
}

// loadFile loads application configuration from a TOML-formatted file.
func (c *TricksterConfig) loadFile() error {
	md, err := toml.DecodeFile(Flags.ConfigPath, c)
	if err != nil {
		c.setDefaults(&toml.MetaData{})
		return err
	}
	err = c.setDefaults(&md)
	return err
}

func (c *TricksterConfig) setDefaults(metadata *toml.MetaData) error {

	c.processOriginConfigs(metadata)
	c.processCachingConfigs(metadata)
	err := c.validateConfigMappings()
	if err != nil {
		return err
	}

	err = c.verifyTLSConfigs()

	return err
}

var pathMembers = []string{"path", "match_type", "handler", "methods", "cache_key_params", "cache_key_headers", "default_ttl_secs",
	"request_headers", "response_headers", "response_code", "response_body", "no_metrics", "progressive_collapsed_forwarding"}

func (c *TricksterConfig) validateConfigMappings() error {
	for k, oc := range c.Origins {
		if _, ok := c.Caches[oc.CacheName]; !ok {
			return fmt.Errorf("invalid cache name [%s] provided in origin config [%s]", oc.CacheName, k)
		}
	}
	return nil
}

func (c *TricksterConfig) processOriginConfigs(metadata *toml.MetaData) {

	c.activeCaches = make(map[string]bool)

	for k, v := range c.Origins {

		oc := NewOriginConfig()
		oc.Name = k

		if metadata.IsDefined("origins", k, "origin_type") {
			oc.OriginType = v.OriginType
		}

		if metadata.IsDefined("origins", k, "is_default") {
			oc.IsDefault = v.IsDefault
		}
		// If there is only one origin and is_default is not explicitly false, make it true
		if len(c.Origins) == 1 && (!metadata.IsDefined("origins", k, "is_default")) {
			oc.IsDefault = true
		}

		if metadata.IsDefined("origins", k, "require_tls") {
			oc.RequireTLS = v.RequireTLS
		}

		if metadata.IsDefined("origins", k, "cache_name") {
			oc.CacheName = v.CacheName
		}
		c.activeCaches[oc.CacheName] = true

		if metadata.IsDefined("origins", k, "origin_url") {
			oc.OriginURL = v.OriginURL
		}

		if metadata.IsDefined("origins", k, "timeout_secs") {
			oc.TimeoutSecs = v.TimeoutSecs
		}

		if metadata.IsDefined("origins", k, "max_idle_conns") {
			oc.MaxIdleConns = v.MaxIdleConns
		}

		if metadata.IsDefined("origins", k, "keep_alive_timeout_secs") {
			oc.KeepAliveTimeoutSecs = v.KeepAliveTimeoutSecs
		}

		if metadata.IsDefined("origins", k, "timeseries_retention_factor") {
			oc.TimeseriesRetentionFactor = v.TimeseriesRetentionFactor
		}

		if metadata.IsDefined("origins", k, "timeseries_eviction_method") {
			oc.TimeseriesEvictionMethodName = strings.ToLower(v.TimeseriesEvictionMethodName)
			if p, ok := timeseriesEvictionMethodNames[oc.TimeseriesEvictionMethodName]; ok {
				oc.TimeseriesEvictionMethod = p
			}
		}

		if metadata.IsDefined("origins", k, "timeseries_ttl_secs") {
			oc.TimeseriesTTLSecs = v.TimeseriesTTLSecs
		}

		if metadata.IsDefined("origins", k, "max_ttl_secs") {
			oc.MaxTTLSecs = v.MaxTTLSecs
		}

		if metadata.IsDefined("origins", k, "fastforward_ttl_secs") {
			oc.FastForwardTTLSecs = v.FastForwardTTLSecs
		}

		if metadata.IsDefined("origins", k, "fast_forward_disable") {
			oc.FastForwardDisable = v.FastForwardDisable
		}

		if metadata.IsDefined("origins", k, "backfill_tolerance_secs") {
			oc.BackfillToleranceSecs = v.BackfillToleranceSecs
		}

		if metadata.IsDefined("origins", k, "paths") {
			var j = 0
			for l, p := range v.Paths {
				if len(p.Methods) == 0 {
					p.Methods = []string{http.MethodGet, http.MethodHead}
				}
				p.custom = make([]string, 0, 0)
				for _, pm := range pathMembers {
					if metadata.IsDefined("origins", k, "paths", l, pm) {
						p.custom = append(p.custom, pm)
					}
				}
				if metadata.IsDefined("origins", k, "paths", l, "response_body") {
					p.ResponseBodyBytes = []byte(p.ResponseBody)
					p.HasCustomResponseBody = true
				}

				if mt, ok := pathMatchTypeNames[strings.ToLower(p.MatchTypeName)]; ok {
					p.MatchType = mt
					p.MatchTypeName = p.MatchType.String()
				} else {
					p.MatchType = PathMatchTypeExact
					p.MatchTypeName = p.MatchType.String()
				}
				oc.Paths[p.Path+"-"+strings.Join(p.Methods, "-")] = p
				j++
			}
		}

		if metadata.IsDefined("origins", k, "negative_cache_name") {
			oc.NegativeCacheName = v.NegativeCacheName
		}

		if metadata.IsDefined("origins", k, "health_check_upstream_path") {
			oc.HealthCheckUpstreamPath = v.HealthCheckUpstreamPath
		}

		if metadata.IsDefined("origins", k, "health_check_verb") {
			oc.HealthCheckVerb = v.HealthCheckVerb
		}

		if metadata.IsDefined("origins", k, "health_check_query") {
			oc.HealthCheckQuery = v.HealthCheckQuery
		}

		if metadata.IsDefined("origins", k, "max_object_size_bytes") {
			oc.MaxObjectSizeBytes = v.MaxObjectSizeBytes
		}

		if metadata.IsDefined("origins", k, "tls") {
			oc.TLS = &TLSConfig{
				InsecureSkipVerify:        v.TLS.InsecureSkipVerify,
				CertificateAuthorityPaths: v.TLS.CertificateAuthorityPaths,
				PrivateKeyPath:            v.TLS.PrivateKeyPath,
				FullChainCertPath:         v.TLS.FullChainCertPath,
				ClientCertPath:            v.TLS.ClientCertPath,
				ClientKeyPath:             v.TLS.ClientKeyPath,
			}
		}

		c.Origins[k] = oc
	}
}

func (c *TricksterConfig) processCachingConfigs(metadata *toml.MetaData) {

	// setCachingDefaults assumes that processOriginConfigs was just ran

	for k, v := range c.Caches {

		if _, ok := c.activeCaches[k]; !ok {
			// a configured cache was not used by any origin. don't even instantiate it
			delete(c.Caches, k)
			continue
		}

		cc := NewCacheConfig()
		cc.Name = k

		if metadata.IsDefined("caches", k, "cache_type") {
			cc.CacheType = strings.ToLower(v.CacheType)
			if n, ok := CacheTypeNames[cc.CacheType]; ok {
				cc.CacheTypeID = n
			}
		}

		if metadata.IsDefined("caches", k, "compression") {
			cc.Compression = v.Compression
		}

		if metadata.IsDefined("caches", k, "index", "reap_interval_secs") {
			cc.Index.ReapIntervalSecs = v.Index.ReapIntervalSecs
		}

		if metadata.IsDefined("caches", k, "index", "flush_interval_secs") {
			cc.Index.FlushIntervalSecs = v.Index.FlushIntervalSecs
		}

		if metadata.IsDefined("caches", k, "index", "max_size_bytes") {
			cc.Index.MaxSizeBytes = v.Index.MaxSizeBytes
		}

		if metadata.IsDefined("caches", k, "index", "max_size_backoff_bytes") {
			cc.Index.MaxSizeBackoffBytes = v.Index.MaxSizeBackoffBytes
		}

		if metadata.IsDefined("caches", k, "index", "max_size_objects") {
			cc.Index.MaxSizeObjects = v.Index.MaxSizeObjects
		}

		if metadata.IsDefined("caches", k, "index", "max_size_backoff_objects") {
			cc.Index.MaxSizeBackoffObjects = v.Index.MaxSizeBackoffObjects
		}

		if cc.CacheTypeID == CacheTypeRedis {

			var hasEndpoint, hasEndpoints bool

			ct := strings.ToLower(v.Redis.ClientType)
			if metadata.IsDefined("caches", k, "redis", "client_type") {
				cc.Redis.ClientType = ct
			}

			if metadata.IsDefined("caches", k, "redis", "protocol") {
				cc.Redis.Protocol = v.Redis.Protocol
			}

			if metadata.IsDefined("caches", k, "redis", "endpoint") {
				cc.Redis.Endpoint = v.Redis.Endpoint
				hasEndpoint = true
			}

			if metadata.IsDefined("caches", k, "redis", "endpoints") {
				cc.Redis.Endpoints = v.Redis.Endpoints
				hasEndpoints = true
			}

			if cc.Redis.ClientType == "standard" {
				if hasEndpoints && !hasEndpoint {
					LoaderWarnings = append(LoaderWarnings, "'standard' redis type configured, but 'endpoints' value is provided instead of 'endpoint'")
				}
			} else {
				if hasEndpoint && !hasEndpoints {
					LoaderWarnings = append(LoaderWarnings, fmt.Sprintf("'%s' redis type configured, but 'endpoint' value is provided instead of 'endpoints'", cc.Redis.ClientType))
				}
			}

			if metadata.IsDefined("caches", k, "redis", "sentinel_master") {
				cc.Redis.SentinelMaster = v.Redis.SentinelMaster
			}

			if metadata.IsDefined("caches", k, "redis", "password") {
				cc.Redis.Password = v.Redis.Password
			}

			if metadata.IsDefined("caches", k, "redis", "db") {
				cc.Redis.DB = v.Redis.DB
			}

			if metadata.IsDefined("caches", k, "redis", "max_retries") {
				cc.Redis.MaxRetries = v.Redis.MaxRetries
			}

			if metadata.IsDefined("caches", k, "redis", "min_retry_backoff_ms") {
				cc.Redis.MinRetryBackoffMS = v.Redis.MinRetryBackoffMS
			}

			if metadata.IsDefined("caches", k, "redis", "max_retry_backoff_ms") {
				cc.Redis.MaxRetryBackoffMS = v.Redis.MaxRetryBackoffMS
			}

			if metadata.IsDefined("caches", k, "redis", "dial_timeout_ms") {
				cc.Redis.DialTimeoutMS = v.Redis.DialTimeoutMS
			}

			if metadata.IsDefined("caches", k, "redis", "read_timeout_ms") {
				cc.Redis.ReadTimeoutMS = v.Redis.ReadTimeoutMS
			}

			if metadata.IsDefined("caches", k, "redis", "write_timeout_ms") {
				cc.Redis.WriteTimeoutMS = v.Redis.WriteTimeoutMS
			}

			if metadata.IsDefined("caches", k, "redis", "pool_size") {
				cc.Redis.PoolSize = v.Redis.PoolSize
			}

			if metadata.IsDefined("caches", k, "redis", "min_idle_conns") {
				cc.Redis.MinIdleConns = v.Redis.MinIdleConns
			}

			if metadata.IsDefined("caches", k, "redis", "max_conn_age_ms") {
				cc.Redis.MaxConnAgeMS = v.Redis.MaxConnAgeMS
			}

			if metadata.IsDefined("caches", k, "redis", "pool_timeout_ms") {
				cc.Redis.PoolTimeoutMS = v.Redis.PoolTimeoutMS
			}

			if metadata.IsDefined("caches", k, "redis", "idle_timeout_ms") {
				cc.Redis.IdleTimeoutMS = v.Redis.IdleTimeoutMS
			}

			if metadata.IsDefined("caches", k, "redis", "idle_check_frequency_ms") {
				cc.Redis.IdleCheckFrequencyMS = v.Redis.IdleCheckFrequencyMS
			}
		}

		if metadata.IsDefined("caches", k, "filesystem", "cache_path") {
			cc.Filesystem.CachePath = v.Filesystem.CachePath
		}

		if metadata.IsDefined("caches", k, "bbolt", "filename") {
			cc.BBolt.Filename = v.BBolt.Filename
		}

		if metadata.IsDefined("caches", k, "bbolt", "bucket") {
			cc.BBolt.Bucket = v.BBolt.Bucket
		}

		if metadata.IsDefined("caches", k, "badger", "directory") {
			cc.Badger.Directory = v.Badger.Directory
		}

		if metadata.IsDefined("caches", k, "badger", "value_directory") {
			cc.Badger.ValueDirectory = v.Badger.ValueDirectory
		}

		c.Caches[k] = cc
	}
}

func (c *TricksterConfig) copy() *TricksterConfig {

	nc := NewConfig()
	delete(nc.Caches, "default")
	delete(nc.Origins, "default")

	nc.Main.ConfigHandlerPath = c.Main.ConfigHandlerPath
	nc.Main.InstanceID = c.Main.InstanceID
	nc.Main.PingHandlerPath = c.Main.PingHandlerPath

	nc.Logging.LogFile = c.Logging.LogFile
	nc.Logging.LogLevel = c.Logging.LogLevel

	nc.Metrics.ListenAddress = c.Metrics.ListenAddress
	nc.Metrics.ListenPort = c.Metrics.ListenPort

	nc.Frontend.ListenAddress = c.Frontend.ListenAddress
	nc.Frontend.ListenPort = c.Frontend.ListenPort
	nc.Frontend.TLSListenAddress = c.Frontend.TLSListenAddress
	nc.Frontend.TLSListenPort = c.Frontend.TLSListenPort
	nc.Frontend.ConnectionsLimit = c.Frontend.ConnectionsLimit
	nc.Frontend.ServeTLS = c.Frontend.ServeTLS

	for k, v := range c.Origins {
<<<<<<< HEAD
		nc.Origins[k] = v.Copy()
=======
		o := NewOriginConfig()
		o.BackfillTolerance = v.BackfillTolerance
		o.BackfillToleranceSecs = v.BackfillToleranceSecs
		o.CacheName = v.CacheName
		o.FastForwardDisable = v.FastForwardDisable
		o.Host = v.Host
		o.IsDefault = v.IsDefault
		o.KeepAliveTimeoutSecs = v.KeepAliveTimeoutSecs
		o.MaxIdleConns = v.MaxIdleConns
		o.PathPrefix = v.PathPrefix
		o.OriginURL = v.OriginURL
		o.HealthCheckUpstreamPath = v.HealthCheckUpstreamPath
		o.HealthCheckVerb = v.HealthCheckVerb
		o.HealthCheckQuery = v.HealthCheckQuery
		o.Scheme = v.Scheme
		o.Timeout = v.Timeout
		o.TimeoutSecs = v.TimeoutSecs
		o.OriginType = v.OriginType
		o.TimeseriesRetention = v.TimeseriesRetention
		o.TimeseriesRetentionFactor = v.TimeseriesRetentionFactor
		o.TimeseriesEvictionMethodName = v.TimeseriesEvictionMethodName
		o.TimeseriesEvictionMethod = v.TimeseriesEvictionMethod
		o.FastForwardTTL = v.FastForwardTTL
		o.FastForwardTTLSecs = v.FastForwardTTLSecs
		o.MaxTTLSecs = v.MaxTTLSecs
		o.MaxTTL = v.MaxTTL
		o.RevalidationFactor = v.RevalidationFactor
		o.TimeseriesTTL = v.TimeseriesTTL
		o.TimeseriesTTLSecs = v.TimeseriesTTLSecs
		o.Paths = make(map[string]*PathConfig)
		for l, p := range v.Paths {
			o.Paths[l] = p.Copy()
		}
		nc.Origins[k] = o
>>>>>>> 47e5f01a
	}

	for k, v := range c.Caches {
		nc.Caches[k] = v.Copy()
	}

	for k, v := range c.NegativeCacheConfigs {
		nc.NegativeCacheConfigs[k] = v.Copy()
	}

	return nc
}

func (c *TricksterConfig) String() string {
	cp := c.copy()

	// the toml library will panic if the Handler is assigned,
	// even though this field is annotated as skip ("-") in the prototype
	// so we'll iterate the paths and set to nil the Handler (in our local copy only)
	for _, v := range cp.Origins {
		if v != nil {
			for _, w := range v.Paths {
				w.Handler = nil
				w.KeyHasher = nil
			}
		}
	}

	// strip Redis password
	for k, v := range cp.Caches {
		if v != nil {
			cp.Caches[k].Redis.Password = "*****"
		}
	}

	var buf bytes.Buffer
	e := toml.NewEncoder(&buf)
	e.Encode(cp)
	return buf.String()
}

// Copy returns an exact copy of an *OriginConfig
func (oc *OriginConfig) Copy() *OriginConfig {

	o := &OriginConfig{}
	o.BackfillTolerance = oc.BackfillTolerance
	o.BackfillToleranceSecs = oc.BackfillToleranceSecs
	o.CacheName = oc.CacheName
	o.FastForwardDisable = oc.FastForwardDisable
	o.FastForwardTTL = oc.FastForwardTTL
	o.FastForwardTTLSecs = oc.FastForwardTTLSecs
	o.HealthCheckUpstreamPath = oc.HealthCheckUpstreamPath
	o.HealthCheckVerb = oc.HealthCheckVerb
	o.HealthCheckQuery = oc.HealthCheckQuery
	o.Host = oc.Host
	o.Name = oc.Name
	o.IsDefault = oc.IsDefault
	o.KeepAliveTimeoutSecs = oc.KeepAliveTimeoutSecs
	o.MaxIdleConns = oc.MaxIdleConns
	o.MaxTTLSecs = oc.MaxTTLSecs
	o.MaxTTL = oc.MaxTTL
	o.MaxObjectSizeBytes = oc.MaxObjectSizeBytes
	o.OriginType = oc.OriginType
	o.OriginURL = oc.OriginURL
	o.PathPrefix = oc.PathPrefix
	o.RevalidationFactor = oc.RevalidationFactor
	o.Scheme = oc.Scheme
	o.Timeout = oc.Timeout
	o.TimeoutSecs = oc.TimeoutSecs
	o.TimeseriesRetention = oc.TimeseriesRetention
	o.TimeseriesRetentionFactor = oc.TimeseriesRetentionFactor
	o.TimeseriesEvictionMethodName = oc.TimeseriesEvictionMethodName
	o.TimeseriesEvictionMethod = oc.TimeseriesEvictionMethod
	o.TimeseriesTTL = oc.TimeseriesTTL
	o.TimeseriesTTLSecs = oc.TimeseriesTTLSecs
	o.ValueRetention = oc.ValueRetention

	o.Paths = make(map[string]*PathConfig)
	for l, p := range oc.Paths {
		o.Paths[l] = p.Copy()
	}

	o.NegativeCacheName = oc.NegativeCacheName
	if oc.NegativeCache != nil {
		m := make(map[int]time.Duration)
		for c, t := range oc.NegativeCache {
			m[c] = t
		}
		o.NegativeCache = m
	}

	if oc.TLS != nil {
		o.TLS = oc.TLS.Copy()
	}
	o.RequireTLS = oc.RequireTLS

	if oc.FastForwardPath != nil {
		o.FastForwardPath = oc.FastForwardPath.Copy()
	}

	return o

}

// Copy returns an exact copy of a *CachingConfig
func (cc *CachingConfig) Copy() *CachingConfig {

	c := NewCacheConfig()
	c.Name = cc.Name
	c.CacheType = cc.CacheType
	c.CacheTypeID = cc.CacheTypeID
	c.Compression = cc.Compression

	c.Index.FlushInterval = cc.Index.FlushInterval
	c.Index.FlushIntervalSecs = cc.Index.FlushIntervalSecs
	c.Index.MaxSizeBackoffBytes = cc.Index.MaxSizeBackoffBytes
	c.Index.MaxSizeBackoffObjects = cc.Index.MaxSizeBackoffObjects
	c.Index.MaxSizeBytes = cc.Index.MaxSizeBytes
	c.Index.MaxSizeObjects = cc.Index.MaxSizeObjects
	c.Index.ReapInterval = cc.Index.ReapInterval
	c.Index.ReapIntervalSecs = cc.Index.ReapIntervalSecs

	c.Badger.Directory = cc.Badger.Directory
	c.Badger.ValueDirectory = cc.Badger.ValueDirectory

	c.Filesystem.CachePath = cc.Filesystem.CachePath

	c.BBolt.Bucket = cc.BBolt.Bucket
	c.BBolt.Filename = cc.BBolt.Filename

	c.Redis.ClientType = cc.Redis.ClientType
	c.Redis.DB = cc.Redis.DB
	c.Redis.DialTimeoutMS = cc.Redis.DialTimeoutMS
	c.Redis.Endpoint = cc.Redis.Endpoint
	c.Redis.Endpoints = cc.Redis.Endpoints
	c.Redis.IdleCheckFrequencyMS = cc.Redis.IdleCheckFrequencyMS
	c.Redis.IdleTimeoutMS = cc.Redis.IdleTimeoutMS
	c.Redis.MaxConnAgeMS = cc.Redis.MaxConnAgeMS
	c.Redis.MaxRetries = cc.Redis.MaxRetries
	c.Redis.MaxRetryBackoffMS = cc.Redis.MaxRetryBackoffMS
	c.Redis.MinIdleConns = cc.Redis.MinIdleConns
	c.Redis.MinRetryBackoffMS = cc.Redis.MinRetryBackoffMS
	c.Redis.Password = cc.Redis.Password
	c.Redis.PoolSize = cc.Redis.PoolSize
	c.Redis.PoolTimeoutMS = cc.Redis.PoolTimeoutMS
	c.Redis.Protocol = cc.Redis.Protocol
	c.Redis.ReadTimeoutMS = cc.Redis.ReadTimeoutMS
	c.Redis.SentinelMaster = cc.Redis.SentinelMaster
	c.Redis.WriteTimeoutMS = cc.Redis.WriteTimeoutMS

	return c

}<|MERGE_RESOLUTION|>--- conflicted
+++ resolved
@@ -798,44 +798,7 @@
 	nc.Frontend.ServeTLS = c.Frontend.ServeTLS
 
 	for k, v := range c.Origins {
-<<<<<<< HEAD
 		nc.Origins[k] = v.Copy()
-=======
-		o := NewOriginConfig()
-		o.BackfillTolerance = v.BackfillTolerance
-		o.BackfillToleranceSecs = v.BackfillToleranceSecs
-		o.CacheName = v.CacheName
-		o.FastForwardDisable = v.FastForwardDisable
-		o.Host = v.Host
-		o.IsDefault = v.IsDefault
-		o.KeepAliveTimeoutSecs = v.KeepAliveTimeoutSecs
-		o.MaxIdleConns = v.MaxIdleConns
-		o.PathPrefix = v.PathPrefix
-		o.OriginURL = v.OriginURL
-		o.HealthCheckUpstreamPath = v.HealthCheckUpstreamPath
-		o.HealthCheckVerb = v.HealthCheckVerb
-		o.HealthCheckQuery = v.HealthCheckQuery
-		o.Scheme = v.Scheme
-		o.Timeout = v.Timeout
-		o.TimeoutSecs = v.TimeoutSecs
-		o.OriginType = v.OriginType
-		o.TimeseriesRetention = v.TimeseriesRetention
-		o.TimeseriesRetentionFactor = v.TimeseriesRetentionFactor
-		o.TimeseriesEvictionMethodName = v.TimeseriesEvictionMethodName
-		o.TimeseriesEvictionMethod = v.TimeseriesEvictionMethod
-		o.FastForwardTTL = v.FastForwardTTL
-		o.FastForwardTTLSecs = v.FastForwardTTLSecs
-		o.MaxTTLSecs = v.MaxTTLSecs
-		o.MaxTTL = v.MaxTTL
-		o.RevalidationFactor = v.RevalidationFactor
-		o.TimeseriesTTL = v.TimeseriesTTL
-		o.TimeseriesTTLSecs = v.TimeseriesTTLSecs
-		o.Paths = make(map[string]*PathConfig)
-		for l, p := range v.Paths {
-			o.Paths[l] = p.Copy()
-		}
-		nc.Origins[k] = o
->>>>>>> 47e5f01a
 	}
 
 	for k, v := range c.Caches {
