/**
* Copyright 2018 Comcast Cable Communications Management, LLC
* Licensed under the Apache License, Version 2.0 (the "License");
* you may not use this file except in compliance with the License.
* You may obtain a copy of the License at
* http://www.apache.org/licenses/LICENSE-2.0
* Unless required by applicable law or agreed to in writing, software
* distributed under the License is distributed on an "AS IS" BASIS,
* WITHOUT WARRANTIES OR CONDITIONS OF ANY KIND, either express or implied.
* See the License for the specific language governing permissions and
* limitations under the License.
 */

package config

import (
	"fmt"
	"testing"
	"time"
)

func TestLoadConfiguration(t *testing.T) {
	a := []string{"-origin-type", "testing", "-origin-url", "http://prometheus:9090/test/path"}
	// it should not error if config path is not set
	err := Load("trickster-test", "0", a)
	if err != nil {
		t.Error(err)
	}

	if Origins["default"].ValueRetention != 1024 {
		t.Errorf("expected 1024, got %d", Origins["default"].ValueRetention)
	}

	if Caches["default"].FastForwardTTL != time.Duration(15)*time.Second {
		t.Errorf("expected 15, got %s", Caches["default"].FastForwardTTL)
	}

	if Caches["default"].Index.ReapInterval != time.Duration(3)*time.Second {
		t.Errorf("expected 3, got %s", Caches["default"].Index.ReapInterval)
	}

}

func TestLoadConfigurationMissingOriginURL(t *testing.T) {
	expected := `no valid origins configured`
	a := []string{"-origin-type", "testing"}
	err := Load("trickster-test", "0", a)
	if err == nil {
		t.Errorf("expected error `%s` got nothing", expected)
	} else if err.Error() != expected {
		t.Errorf("expected error `%s` got `%s`", expected, err.Error())
	}
}

func TestLoadConfigurationBadOriginURL(t *testing.T) {
	expected := fmt.Sprintf(`parse %s: first path segment in URL cannot contain colon`, "sasdf_asd[as;://asdf923_-=a*")
	a := []string{"-config", "../../testdata/test.bad_origin_url.conf"}
	err := Load("trickster-test", "0", a)
	if err == nil {
		t.Errorf("expected error `%s` got nothing", expected)
	} else if err.Error() != expected {
		t.Errorf("expected error `%s` got `%s`", expected, err.Error())
	}
}

func TestLoadConfigurationMissingOriginType(t *testing.T) {
	expected := `missing origin-type for origin "test"`
	a := []string{"-config", "../../testdata/test.missing_origin_type.conf"}
	err := Load("trickster-test", "0", a)
	if err == nil {
		t.Errorf("expected error `%s` got nothing", expected)
	} else if err.Error() != expected {
		t.Errorf("expected error `%s` got `%s`", expected, err.Error())
	}
}

func TestFullLoadConfiguration(t *testing.T) {
	a := []string{"-config", "../../testdata/test.full.conf"}
	// it should not error if config path is not set
	err := Load("trickster-test", "0", a)
	if err != nil {
		t.Error(err)
	}

	// Test Proxy Server
	if ProxyServer.ListenPort != 57821 {
		t.Errorf("expected 57821, got %d", ProxyServer.ListenPort)
	}

	if ProxyServer.ListenAddress != "test" {
		t.Errorf("expected test, got %s", ProxyServer.ListenAddress)
	}

	// Test Metrics Server
	if Metrics.ListenPort != 57822 {
		t.Errorf("expected 57821, got %d", Metrics.ListenPort)
	}

	if Metrics.ListenAddress != "metrics_test" {
		t.Errorf("expected test, got %s", Metrics.ListenAddress)
	}

	// Test Logging
	if Logging.LogLevel != "test_log_level" {
		t.Errorf("expected test_log_level, got %s", Logging.LogLevel)
	}

	if Logging.LogFile != "test_file" {
		t.Errorf("expected test_file, got %s", Logging.LogFile)
	}

	// Test Origins

	o, ok := Origins["test"]
	if !ok {
		t.Errorf("unable to find origin config: %s", "test")
		return
	}

	if o.OriginType != "test_type" {
		t.Errorf("expected test_type, got %s", o.OriginType)
	}

	if o.CacheName != "test" {
		t.Errorf("expected test, got %s", o.CacheName)
	}

	if o.Scheme != "scheme" {
		t.Errorf("expected scheme, got %s", o.Scheme)
	}

	if o.Host != "test_host" {
		t.Errorf("expected test_host, got %s", o.Host)
	}

	if o.PathPrefix != "/test_path_prefix" {
		t.Errorf("expected test_path_prefix, got %s", o.PathPrefix)
	}

	if !o.IgnoreCachingHeaders {
		t.Errorf("expected ignore_caching_headers true, got %t", o.IgnoreCachingHeaders)
	}

	if o.ValueRetentionFactor != 666 {
		t.Errorf("expected 666, got %d", o.ValueRetentionFactor)
	}

	if !o.FastForwardDisable {
		t.Errorf("expected fast_forward_disable true, got %t", o.FastForwardDisable)
	}

	if o.BackfillToleranceSecs != 301 {
		t.Errorf("expected 301, got %d", o.BackfillToleranceSecs)
	}

	if o.TimeoutSecs != 37 {
		t.Errorf("expected 37, got %d", o.TimeoutSecs)
	}

	// Test Caches

	c, ok := Caches["test"]
	if !ok {
		t.Errorf("unable to find cache config: %s", "test")
		return
	}

<<<<<<< HEAD
	if c.CacheType != "test_type" {
		t.Errorf("expected test_type, got %s", c.CacheType)
=======
	if c.Type != "redis" {
		t.Errorf("expected redis, got %s", c.Type)
>>>>>>> 67b89dfa
	}

	if !c.Compression {
		t.Errorf("expected compression %t, got %t", defaultCacheCompression, c.Compression)
	}

	if c.TimeseriesTTLSecs != 8666 {
		t.Errorf("expected 8666, got %d", c.TimeseriesTTLSecs)
	}

	if c.FastForwardTTLSecs != 17 {
		t.Errorf("expected 17, got %d", c.FastForwardTTLSecs)
	}

	if c.ObjectTTLSecs != 39 {
		t.Errorf("expected 39, got %d", c.ObjectTTLSecs)
	}

	if c.Index.ReapIntervalSecs != 4 {
		t.Errorf("expected 4, got %d", c.Index.ReapIntervalSecs)
	}

	if c.Index.FlushIntervalSecs != 6 {
		t.Errorf("expected 6, got %d", c.Index.FlushIntervalSecs)
	}

	if c.Index.MaxSizeBytes != 536870913 {
		t.Errorf("expected 536870913, got %d", c.Index.MaxSizeBytes)
	}

	if c.Index.MaxSizeBackoffBytes != 16777217 {
		t.Errorf("expected 16777217, got %d", c.Index.MaxSizeBackoffBytes)
	}

	if c.Index.MaxSizeObjects != 80 {
		t.Errorf("expected 80, got %d", c.Index.MaxSizeObjects)
	}

	if c.Index.MaxSizeBackoffObjects != 20 {
		t.Errorf("expected 20, got %d", c.Index.MaxSizeBackoffObjects)
	}

	if c.Index.ReapIntervalSecs != 4 {
		t.Errorf("expected 4, got %d", c.Index.ReapIntervalSecs)
	}

	if c.Redis.ClientType != "test_redis_type" {
		t.Errorf("expected test_redis_type, got %s", c.Redis.ClientType)
	}

	if c.Redis.Protocol != "test_protocol" {
		t.Errorf("expected test_protocol, got %s", c.Redis.Protocol)
	}

	if c.Redis.Endpoint != "test_endpoint" {
		t.Errorf("expected test_endpoint, got %s", c.Redis.Endpoint)
	}

	if c.Redis.SentinelMaster != "test_master" {
		t.Errorf("expected test_master, got %s", c.Redis.SentinelMaster)
	}

	if c.Redis.Password != "test_password" {
		t.Errorf("expected test_password, got %s", c.Redis.Password)
	}

	if c.Redis.DB != 42 {
		t.Errorf("expected 42, got %d", c.Redis.DB)
	}

	if c.Redis.MaxRetries != 6 {
		t.Errorf("expected 6, got %d", c.Redis.MaxRetries)
	}

	if c.Redis.MinRetryBackoffMS != 9 {
		t.Errorf("expected 9, got %d", c.Redis.MinRetryBackoffMS)
	}

	if c.Redis.MaxRetryBackoffMS != 513 {
		t.Errorf("expected 513, got %d", c.Redis.MaxRetryBackoffMS)
	}

	if c.Redis.DialTimeoutMS != 5001 {
		t.Errorf("expected 5001, got %d", c.Redis.DialTimeoutMS)
	}

	if c.Redis.ReadTimeoutMS != 3001 {
		t.Errorf("expected 3001, got %d", c.Redis.ReadTimeoutMS)
	}

	if c.Redis.WriteTimeoutMS != 3002 {
		t.Errorf("expected 3002, got %d", c.Redis.WriteTimeoutMS)
	}

	if c.Redis.PoolSize != 21 {
		t.Errorf("expected 21, got %d", c.Redis.PoolSize)
	}

	if c.Redis.MinIdleConns != 5 {
		t.Errorf("expected 5, got %d", c.Redis.PoolSize)
	}

	if c.Redis.MaxConnAgeMS != 2000 {
		t.Errorf("expected 2000, got %d", c.Redis.MaxConnAgeMS)
	}

	if c.Redis.PoolTimeoutMS != 4001 {
		t.Errorf("expected 4001, got %d", c.Redis.PoolTimeoutMS)
	}

	if c.Redis.IdleTimeoutMS != 300001 {
		t.Errorf("expected 300001, got %d", c.Redis.IdleTimeoutMS)
	}

	if c.Redis.IdleCheckFrequencyMS != 60001 {
		t.Errorf("expected 60001, got %d", c.Redis.IdleCheckFrequencyMS)
	}

	if c.Filesystem.CachePath != "test_cache_path" {
		t.Errorf("expected test_cache_path, got %s", c.Filesystem.CachePath)
	}

	if c.BBolt.Filename != "test_filename" {
		t.Errorf("expected test_filename, got %s", c.BBolt.Filename)
	}

	if c.BBolt.Bucket != "test_bucket" {
		t.Errorf("expected test_bucket, got %s", c.BBolt.Bucket)
	}

	if c.Badger.Directory != "test_directory" {
		t.Errorf("expected test_directory, got %s", c.Badger.Directory)
	}

	if c.Badger.ValueDirectory != "test_value_directory" {
		t.Errorf("expected test_value_directory, got %s", c.Badger.ValueDirectory)
	}
}

func TestEmptyLoadConfiguration(t *testing.T) {
	a := []string{"-config", "../../testdata/test.empty.conf"}
	// it should not error if config path is not set
	err := Load("trickster-test", "0", a)
	if err != nil {
		t.Error(err)
	}

	if len(Origins) != 1 {
		// we define a "test" cache, but never reference it by an origin,
		// so it should not make it into the running config
		t.Errorf("expected %d, got %d", 1, len(Origins))
	}

	// Test Proxy Server
	if ProxyServer.ListenPort != defaultProxyListenPort {
		t.Errorf("expected %d, got %d", defaultProxyListenPort, ProxyServer.ListenPort)
	}

	if ProxyServer.ListenAddress != defaultProxyListenAddress {
		t.Errorf("expected '%s', got '%s'", defaultProxyListenAddress, ProxyServer.ListenAddress)
	}

	// Test Metrics Server
	if Metrics.ListenPort != defaultMetricsListenPort {
		t.Errorf("expected %d, got %d", defaultMetricsListenPort, Metrics.ListenPort)
	}

	if Metrics.ListenAddress != defaultMetricsListenAddress {
		t.Errorf("expected '%s', got '%s'", defaultMetricsListenAddress, Metrics.ListenAddress)
	}

	// Test Logging
	if Logging.LogLevel != defaultLogLevel {
		t.Errorf("expected %s, got %s", defaultLogLevel, Logging.LogLevel)
	}

	if Logging.LogFile != defaultLogFile {
		t.Errorf("expected '%s', got '%s'", defaultLogFile, Logging.LogFile)
	}

	// Test Origins

	o, ok := Origins["test"]
	if !ok {
		t.Errorf("unable to find origin config: %s", "test")
		return
	}

	if o.OriginType != "test" {
		t.Errorf("expected %s orgin type, got %s", "test", o.OriginType)
	}

	if o.CacheName != defaultOriginCacheName {
		t.Errorf("expected %s, got %s", defaultOriginCacheName, o.CacheName)
	}

	if o.Scheme != "http" {
		t.Errorf("expected %s, got %s", "http", o.Scheme)
	}

	if o.Host != "1" {
		t.Errorf("expected %s, got %s", "1", o.Host)
	}

	if o.PathPrefix != "" {
		t.Errorf("expected '%s', got '%s'", "", o.PathPrefix)
	}

	if o.IgnoreCachingHeaders != defaultOriginINCH {
		t.Errorf("expected ignore_caching_headers %t, got %t", defaultOriginINCH, o.IgnoreCachingHeaders)
	}

	if o.ValueRetentionFactor != defaultOriginVRF {
		t.Errorf("expected %d, got %d", defaultOriginVRF, o.ValueRetentionFactor)
	}

	if o.FastForwardDisable {
		t.Errorf("expected fast_forward_disable false, got %t", o.FastForwardDisable)
	}

	if o.BackfillToleranceSecs != defaultBackfillToleranceSecs {
		t.Errorf("expected %d, got %d", defaultBackfillToleranceSecs, o.BackfillToleranceSecs)
	}

	if o.TimeoutSecs != defaultOriginTimeoutSecs {
		t.Errorf("expected %d, got %d", defaultOriginTimeoutSecs, o.TimeoutSecs)
	}

	c, ok := Caches["default"]
	if !ok {
		t.Errorf("unable to find cache config: %s", "default")
		return
	}

	if c.CacheType != defaultCacheType {
		t.Errorf("expected %s, got %s", defaultCacheType, c.CacheType)
	}

	if !c.Compression {
		t.Errorf("expected compression %t, got %t", defaultCacheCompression, c.Compression)
	}

	if c.TimeseriesTTLSecs != defaultTimeseriesTTLSecs {
		t.Errorf("expected %d, got %d", defaultTimeseriesTTLSecs, c.TimeseriesTTLSecs)
	}

	if c.FastForwardTTLSecs != defaultFastForwardTTLSecs {
		t.Errorf("expected %d, got %d", defaultFastForwardTTLSecs, c.FastForwardTTLSecs)
	}

	if c.ObjectTTLSecs != defaultObjectTTLSecs {
		t.Errorf("expected %d, got %d", defaultObjectTTLSecs, c.ObjectTTLSecs)
	}

	if c.Index.ReapIntervalSecs != defaultCacheIndexReap {
		t.Errorf("expected %d, got %d", defaultCacheIndexReap, c.Index.ReapIntervalSecs)
	}

	if c.Index.FlushIntervalSecs != defaultCacheIndexFlush {
		t.Errorf("expected %d, got %d", defaultCacheIndexFlush, c.Index.FlushIntervalSecs)
	}

	if c.Index.MaxSizeBytes != defaultCacheMaxSizeBytes {
		t.Errorf("expected %d, got %d", defaultCacheMaxSizeBytes, c.Index.MaxSizeBytes)
	}

	if c.Index.MaxSizeBackoffBytes != defaultMaxSizeBackoffBytes {
		t.Errorf("expected %d, got %d", defaultMaxSizeBackoffBytes, c.Index.MaxSizeBackoffBytes)
	}

	if c.Index.MaxSizeObjects != defaultMaxSizeObjects {
		t.Errorf("expected %d, got %d", defaultMaxSizeObjects, c.Index.MaxSizeObjects)
	}

	if c.Index.MaxSizeBackoffObjects != defaultMaxSizeBackoffObjects {
		t.Errorf("expected %d, got %d", defaultMaxSizeBackoffObjects, c.Index.MaxSizeBackoffObjects)
	}

	if c.Index.ReapIntervalSecs != 3 {
		t.Errorf("expected 3, got %d", c.Index.ReapIntervalSecs)
	}

	if c.Redis.ClientType != defaultRedisClientType {
		t.Errorf("expected %s, got %s", defaultRedisClientType, c.Redis.ClientType)
	}

	if c.Redis.Protocol != defaultRedisProtocol {
		t.Errorf("expected %s, got %s", defaultRedisProtocol, c.Redis.Protocol)
	}

	if c.Redis.Endpoint != "redis:6379" {
		t.Errorf("expected redis:6379, got %s", c.Redis.Endpoint)
	}

	if c.Redis.SentinelMaster != "" {
		t.Errorf("expected '', got %s", c.Redis.SentinelMaster)
	}

	if c.Redis.Password != "" {
		t.Errorf("expected '', got %s", c.Redis.Password)
	}

	if c.Redis.DB != 0 {
		t.Errorf("expected 0, got %d", c.Redis.DB)
	}

	if c.Redis.MaxRetries != 0 {
		t.Errorf("expected 0, got %d", c.Redis.MaxRetries)
	}

	if c.Redis.MinRetryBackoffMS != 0 {
		t.Errorf("expected 0, got %d", c.Redis.MinRetryBackoffMS)
	}

	if c.Redis.MaxRetryBackoffMS != 0 {
		t.Errorf("expected 0, got %d", c.Redis.MaxRetryBackoffMS)
	}

	if c.Redis.DialTimeoutMS != 0 {
		t.Errorf("expected 0, got %d", c.Redis.DialTimeoutMS)
	}

	if c.Redis.ReadTimeoutMS != 0 {
		t.Errorf("expected 0, got %d", c.Redis.ReadTimeoutMS)
	}

	if c.Redis.WriteTimeoutMS != 0 {
		t.Errorf("expected 0, got %d", c.Redis.WriteTimeoutMS)
	}

	if c.Redis.PoolSize != 0 {
		t.Errorf("expected 0, got %d", c.Redis.PoolSize)
	}

	if c.Redis.MinIdleConns != 0 {
		t.Errorf("expected 0, got %d", c.Redis.PoolSize)
	}

	if c.Redis.MaxConnAgeMS != 0 {
		t.Errorf("expected 0, got %d", c.Redis.MaxConnAgeMS)
	}

	if c.Redis.PoolTimeoutMS != 0 {
		t.Errorf("expected 0, got %d", c.Redis.PoolTimeoutMS)
	}

	if c.Redis.IdleTimeoutMS != 0 {
		t.Errorf("expected 0, got %d", c.Redis.IdleTimeoutMS)
	}

	if c.Redis.IdleCheckFrequencyMS != 0 {
		t.Errorf("expected 0, got %d", c.Redis.IdleCheckFrequencyMS)
	}

	if c.Filesystem.CachePath != "/tmp/trickster" {
		t.Errorf("expected /tmp/trickster, got %s", c.Filesystem.CachePath)
	}

	if c.BBolt.Filename != "trickster.db" {
		t.Errorf("expected trickster.db, got %s", c.BBolt.Filename)
	}

	if c.BBolt.Bucket != "trickster" {
		t.Errorf("expected trickster, got %s", c.BBolt.Bucket)
	}

	if c.Badger.Directory != "/tmp/trickster" {
		t.Errorf("expected /tmp/trickster, got %s", c.Badger.Directory)
	}

	if c.Badger.ValueDirectory != "/tmp/trickster" {
		t.Errorf("expected /tmp/trickster, got %s", c.Badger.ValueDirectory)
	}
}

func TestLoadConfigurationVersion(t *testing.T) {
	a := []string{"-version"}
	// it should not error if config path is not set
	err := Load("trickster-test", "0", a)
	if err != nil {
		t.Error(err)
	}

	if !Flags.PrintVersion {
		t.Errorf("expected true got false")
	}
}

func TestLoadConfigurationBadPath(t *testing.T) {

	const badPath = "/afeas/aasdvasvasdf48/ag4a4gas"

	a := []string{"-config", badPath}
	// it should not error if config path is not set
	err := Load("trickster-test", "0", a)
	if err == nil {
		t.Errorf("expected error: open %s: no such file or directory", badPath)
	}
}

func TestLoadConfigurationBadUrl(t *testing.T) {
	const badURL = ":httap:]/]/example.com9091"
	a := []string{"-origin-url", badURL}
	err := Load("trickster-test", "0", a)
	if err == nil {
		t.Errorf("expected error: parse %s: missing protocol scheme", badURL)
	}
}

func TestLoadConfigurationWarning1(t *testing.T) {

	a := []string{"-config", "../../testdata/test.warning1.conf"}
	// it should not error if config path is not set
	err := Load("trickster-test", "0", a)
	if err != nil {
		t.Error(err)
	}

	expected := 1
	l := len(LoaderWarnings)

	if l != expected {
		t.Errorf("exepcted %d got %d", expected, l)
	}

}

func TestLoadConfigurationWarning2(t *testing.T) {

	a := []string{"-config", "../../testdata/test.warning2.conf"}
	// it should not error if config path is not set
	err := Load("trickster-test", "0", a)
	if err != nil {
		t.Error(err)
	}

	expected := 1
	l := len(LoaderWarnings)

	if l != expected {
		t.Errorf("exepcted %d got %d", expected, l)
	}

}<|MERGE_RESOLUTION|>--- conflicted
+++ resolved
@@ -165,13 +165,8 @@
 		return
 	}
 
-<<<<<<< HEAD
-	if c.CacheType != "test_type" {
-		t.Errorf("expected test_type, got %s", c.CacheType)
-=======
-	if c.Type != "redis" {
-		t.Errorf("expected redis, got %s", c.Type)
->>>>>>> 67b89dfa
+	if c.CacheType != "redis" {
+		t.Errorf("expected redis, got %s", c.CacheType)
 	}
 
 	if !c.Compression {
