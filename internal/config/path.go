--- conflicted
+++ resolved
@@ -108,63 +108,26 @@
 // NewPathConfig returns a newly-instantiated *PathConfig
 func NewPathConfig() *PathConfig {
 	return &PathConfig{
-<<<<<<< HEAD
-		Path:                           "/",
-		Methods:                        []string{http.MethodGet, http.MethodPost},
-		MatchTypeName:                  "exact",
-		MatchType:                      PathMatchTypeExact,
-		HandlerName:                    "proxy",
-		CacheKeyParams:                 make([]string, 0),
-		CacheKeyHeaders:                make([]string, 0),
-		CacheKeyFormFields:             make([]string, 0),
-		custom:                         make([]string, 0),
-		RequestHeaders:                 make(map[string]string),
-		ResponseHeaders:                make(map[string]string),
-		KeyHasher:                      nil,
-		ProgressiveCollapsedForwarding: false,
-=======
 		Path:                    "/",
 		Methods:                 methods.CacheableHTTPMethods(),
+		HandlerName:             "proxy",
 		MatchTypeName:           "exact",
 		MatchType:               PathMatchTypeExact,
 		CollapsedForwardingName: "basic",
 		CollapsedForwardingType: CFTypeBasic,
-		HandlerName:             "proxy",
 		CacheKeyParams:          make([]string, 0),
 		CacheKeyHeaders:         make([]string, 0),
+		CacheKeyFormFields:      make([]string, 0),
 		custom:                  make([]string, 0),
 		RequestHeaders:          make(map[string]string),
 		ResponseHeaders:         make(map[string]string),
 		KeyHasher:               nil,
->>>>>>> 68d03ce5
 	}
 }
 
 // Copy returns an exact copy of the subject PathConfig
 func (p *PathConfig) Copy() *PathConfig {
 	c := &PathConfig{
-<<<<<<< HEAD
-		Path:                           p.Path,
-		OriginConfig:                   p.OriginConfig,
-		MatchTypeName:                  p.MatchTypeName,
-		MatchType:                      p.MatchType,
-		HandlerName:                    p.HandlerName,
-		Handler:                        p.Handler,
-		RequestHeaders:                 ts.CopyMap(p.RequestHeaders),
-		ResponseHeaders:                ts.CopyMap(p.ResponseHeaders),
-		ResponseBody:                   p.ResponseBody,
-		ResponseBodyBytes:              p.ResponseBodyBytes,
-		ProgressiveCollapsedForwarding: p.ProgressiveCollapsedForwarding,
-		NoMetrics:                      p.NoMetrics,
-		Order:                          p.Order,
-		HasCustomResponseBody:          p.HasCustomResponseBody,
-		Methods:                        make([]string, len(p.Methods)),
-		CacheKeyParams:                 make([]string, len(p.CacheKeyParams)),
-		CacheKeyHeaders:                make([]string, len(p.CacheKeyHeaders)),
-		CacheKeyFormFields:             make([]string, len(p.CacheKeyFormFields)),
-		custom:                         make([]string, len(p.custom)),
-		KeyHasher:                      p.KeyHasher,
-=======
 		Path:                    p.Path,
 		OriginConfig:            p.OriginConfig,
 		MatchTypeName:           p.MatchTypeName,
@@ -182,9 +145,9 @@
 		Methods:                 make([]string, len(p.Methods)),
 		CacheKeyParams:          make([]string, len(p.CacheKeyParams)),
 		CacheKeyHeaders:         make([]string, len(p.CacheKeyHeaders)),
+		CacheKeyFormFields:      make([]string, len(p.CacheKeyFormFields)),
 		custom:                  make([]string, len(p.custom)),
 		KeyHasher:               p.KeyHasher,
->>>>>>> 68d03ce5
 	}
 	copy(c.Methods, p.Methods)
 	copy(c.CacheKeyParams, p.CacheKeyParams)
