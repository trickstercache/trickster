/**
* Copyright 2018 Comcast Cable Communications Management, LLC
* Licensed under the Apache License, Version 2.0 (the "License");
* you may not use this file except in compliance with the License.
* You may obtain a copy of the License at
* http://www.apache.org/licenses/LICENSE-2.0
* Unless required by applicable law or agreed to in writing, software
* distributed under the License is distributed on an "AS IS" BASIS,
* WITHOUT WARRANTIES OR CONDITIONS OF ANY KIND, either express or implied.
* See the License for the specific language governing permissions and
* limitations under the License.
 */

package config

import (
	"io"
	"net/http"
	"net/url"
	"strconv"

	"github.com/Comcast/trickster/internal/proxy/methods"
	ts "github.com/Comcast/trickster/internal/util/strings"
)

// PathMatchType enumerates the types of Path Matches used when registering Paths with the Router
type PathMatchType int

// KeyHasherFunc is a custom function that returns a hashed key value string for cache objects
type KeyHasherFunc func(path string, params url.Values, headers http.Header, body io.ReadCloser, extra string) string

const (
	// PathMatchTypeExact indicates the router will map the Path by exact match against incoming requests
	PathMatchTypeExact = PathMatchType(iota)
	// PathMatchTypePrefix indicates the router will map the Path by prefix against incoming requests
	PathMatchTypePrefix
)

var pathMatchTypeNames = map[string]PathMatchType{
	"exact":  PathMatchTypeExact,
	"prefix": PathMatchTypePrefix,
}

var pathMatchTypeValues = map[PathMatchType]string{
	PathMatchTypeExact:  "exact",
	PathMatchTypePrefix: "prefix",
}

func (t PathMatchType) String() string {
	if v, ok := pathMatchTypeValues[t]; ok {
		return v
	}
	return strconv.Itoa(int(t))
}

// PathConfig defines a URL Path that is associated with an HTTP Handler
type PathConfig struct {
	// Path indicates the HTTP Request's URL PATH to which this configuration applies
	Path string `toml:"path"`
	// MatchTypeName indicates the type of path match the router will apply to the path ('exact' or 'prefix')
	MatchTypeName string `toml:"match_type"`
	// HandlerName provides the name of the HTTP handler to use
	HandlerName string `toml:"handler"`
	// Methods provides the list of permitted HTTP request methods for this Path
	Methods []string `toml:"methods"`
	// CacheKeyParams provides the list of http request query parameters to be included in the hash for each query's cache key
	CacheKeyParams []string `toml:"cache_key_params"`
	// CacheKeyHeaders provides the list of http request headers to be included in the hash for each query's cache key
	CacheKeyHeaders []string `toml:"cache_key_headers"`
	// RequestHeaders is a map of headers that will be added to requests to the upstream Origin for this path
	RequestHeaders map[string]string `toml:"request_headers"`
	// ResponseHeaders is a map of http headers that will be added to responses to the downstream client
	ResponseHeaders map[string]string `toml:"response_headers"`
	// ResponseCode sets a custom response code to be sent to downstream clients for this path.
	ResponseCode int `toml:"response_code"`
	// ResponseBody sets a custom response body to be sent to the donstream client for this path.
	ResponseBody string `toml:"response_body"`
	// NoMetrics, when set to true, disables metrics decoration for the path
	NoMetrics bool `toml:"no_metrics"`
	// CollapsedForwardingName indicates 'basic' or 'progressive' Collapsed Forwarding to be used by this path.
	CollapsedForwardingName string `toml:"collapsed_forwarding"`

	// Synthesized PathConfig Values
	//
	// Handler is the HTTP Handler represented by the Path's HandlerName
	Handler http.Handler `toml:"-"`
	// HasCustomResponseBody is a boolean indicating if the response body is custom
	// this flag allows an empty string response to be configured as a return value
	HasCustomResponseBody bool `toml:"-"`
	// ResponseBodyBytes provides a byte slice version of the ResponseBody value
	ResponseBodyBytes []byte `toml:"-"`
	// MatchType is the PathMatchType representation of MatchTypeName
	MatchType PathMatchType `toml:"-"`
	// CollapsedForwardingType is the typed representation of CollapsedForwardingName
	CollapsedForwardingType CollapsedForwardingType `toml:"-"`
	// OriginConfig is the reference to the PathConfig's parent Origin Config
	OriginConfig *OriginConfig `toml:"-"`
	// KeyHasher points to an optional function that hashes the cacheKey with a custom algorithm
	// NOTE: This is used by some origins like IronDB, but is not configurable by end users
	// due to a bug in the vendored toml package, this must be a slice to avoid panic
	KeyHasher []KeyHasherFunc `toml:"-"`

	custom []string `toml:"-"`
}

// NewPathConfig returns a newly-instantiated *PathConfig
func NewPathConfig() *PathConfig {
	return &PathConfig{
<<<<<<< HEAD
		Path:                    "/",
		Methods:                 []string{http.MethodGet, http.MethodPost},
		MatchTypeName:           "exact",
		MatchType:               PathMatchTypeExact,
		CollapsedForwardingName: "basic",
		CollapsedForwardingType: CFTypeBasic,
		HandlerName:             "proxy",
		CacheKeyParams:          make([]string, 0),
		CacheKeyHeaders:         make([]string, 0),
		custom:                  make([]string, 0),
		RequestHeaders:          make(map[string]string),
		ResponseHeaders:         make(map[string]string),
		KeyHasher:               nil,
=======
		Path:                           "/",
		Methods:                        methods.CacheableHTTPMethods(),
		MatchTypeName:                  "exact",
		MatchType:                      PathMatchTypeExact,
		HandlerName:                    "proxy",
		CacheKeyParams:                 make([]string, 0),
		CacheKeyHeaders:                make([]string, 0),
		custom:                         make([]string, 0),
		RequestHeaders:                 make(map[string]string),
		ResponseHeaders:                make(map[string]string),
		KeyHasher:                      nil,
		ProgressiveCollapsedForwarding: false,
>>>>>>> 47e5f01a
	}
}

// Copy returns an exact copy of the subject PathConfig
func (p *PathConfig) Copy() *PathConfig {
	c := &PathConfig{
<<<<<<< HEAD
		Path:                    p.Path,
		OriginConfig:            p.OriginConfig,
		MatchTypeName:           p.MatchTypeName,
		MatchType:               p.MatchType,
		HandlerName:             p.HandlerName,
		Handler:                 p.Handler,
		RequestHeaders:          ts.CopyMap(p.RequestHeaders),
		ResponseHeaders:         ts.CopyMap(p.ResponseHeaders),
		ResponseBody:            p.ResponseBody,
		ResponseBodyBytes:       p.ResponseBodyBytes,
		CollapsedForwardingName: p.CollapsedForwardingName,
		CollapsedForwardingType: p.CollapsedForwardingType,
		NoMetrics:               p.NoMetrics,
		Order:                   p.Order,
		HasCustomResponseBody:   p.HasCustomResponseBody,
		Methods:                 make([]string, len(p.Methods)),
		CacheKeyParams:          make([]string, len(p.CacheKeyParams)),
		CacheKeyHeaders:         make([]string, len(p.CacheKeyHeaders)),
		custom:                  make([]string, len(p.custom)),
		KeyHasher:               p.KeyHasher,
=======
		Path:                           p.Path,
		OriginConfig:                   p.OriginConfig,
		MatchTypeName:                  p.MatchTypeName,
		MatchType:                      p.MatchType,
		HandlerName:                    p.HandlerName,
		Handler:                        p.Handler,
		RequestHeaders:                 ts.CopyMap(p.RequestHeaders),
		ResponseHeaders:                ts.CopyMap(p.ResponseHeaders),
		ResponseBody:                   p.ResponseBody,
		ResponseBodyBytes:              p.ResponseBodyBytes,
		ProgressiveCollapsedForwarding: p.ProgressiveCollapsedForwarding,
		NoMetrics:                      p.NoMetrics,
		HasCustomResponseBody:          p.HasCustomResponseBody,
		Methods:                        make([]string, len(p.Methods)),
		CacheKeyParams:                 make([]string, len(p.CacheKeyParams)),
		CacheKeyHeaders:                make([]string, len(p.CacheKeyHeaders)),
		custom:                         make([]string, len(p.custom)),
		KeyHasher:                      p.KeyHasher,
>>>>>>> 47e5f01a
	}
	copy(c.Methods, p.Methods)
	copy(c.CacheKeyParams, p.CacheKeyParams)
	copy(c.CacheKeyHeaders, p.CacheKeyHeaders)
	copy(c.custom, p.custom)
	return c

}

// Merge merges the non-default values of the provided PathConfig into the subject PathConfig
func (p *PathConfig) Merge(p2 *PathConfig) {

	if p2.OriginConfig != nil {
		p.OriginConfig = p2.OriginConfig
	}

	for _, c := range p2.custom {
		switch c {
		case "path":
			p.Path = p2.Path
		case "match_type":
			p.MatchType = p2.MatchType
			p.MatchTypeName = p2.MatchTypeName
		case "handler":
			p.HandlerName = p2.HandlerName
			p.Handler = p2.Handler
		case "methods":
			p.Methods = p2.Methods
		case "cache_key_params":
			p.CacheKeyParams = p2.CacheKeyParams
		case "cache_key_headers":
			p.CacheKeyHeaders = p2.CacheKeyHeaders
		case "request_headers":
			p.RequestHeaders = p2.RequestHeaders
		case "response_headers":
			p.ResponseHeaders = p2.ResponseHeaders
		case "response_code":
			p.ResponseCode = p2.ResponseCode
		case "response_body":
			p.ResponseBody = p2.ResponseBody
			p.HasCustomResponseBody = true
			p.ResponseBodyBytes = p2.ResponseBodyBytes
		case "no_metrics":
			p.NoMetrics = p2.NoMetrics
		case "collapsed_forwarding":
			p.CollapsedForwardingName = p2.CollapsedForwardingName
			p.CollapsedForwardingType = p2.CollapsedForwardingType
		}
	}
}<|MERGE_RESOLUTION|>--- conflicted
+++ resolved
@@ -106,7 +106,6 @@
 // NewPathConfig returns a newly-instantiated *PathConfig
 func NewPathConfig() *PathConfig {
 	return &PathConfig{
-<<<<<<< HEAD
 		Path:                    "/",
 		Methods:                 []string{http.MethodGet, http.MethodPost},
 		MatchTypeName:           "exact",
@@ -120,27 +119,12 @@
 		RequestHeaders:          make(map[string]string),
 		ResponseHeaders:         make(map[string]string),
 		KeyHasher:               nil,
-=======
-		Path:                           "/",
-		Methods:                        methods.CacheableHTTPMethods(),
-		MatchTypeName:                  "exact",
-		MatchType:                      PathMatchTypeExact,
-		HandlerName:                    "proxy",
-		CacheKeyParams:                 make([]string, 0),
-		CacheKeyHeaders:                make([]string, 0),
-		custom:                         make([]string, 0),
-		RequestHeaders:                 make(map[string]string),
-		ResponseHeaders:                make(map[string]string),
-		KeyHasher:                      nil,
-		ProgressiveCollapsedForwarding: false,
->>>>>>> 47e5f01a
 	}
 }
 
 // Copy returns an exact copy of the subject PathConfig
 func (p *PathConfig) Copy() *PathConfig {
 	c := &PathConfig{
-<<<<<<< HEAD
 		Path:                    p.Path,
 		OriginConfig:            p.OriginConfig,
 		MatchTypeName:           p.MatchTypeName,
@@ -154,33 +138,12 @@
 		CollapsedForwardingName: p.CollapsedForwardingName,
 		CollapsedForwardingType: p.CollapsedForwardingType,
 		NoMetrics:               p.NoMetrics,
-		Order:                   p.Order,
 		HasCustomResponseBody:   p.HasCustomResponseBody,
 		Methods:                 make([]string, len(p.Methods)),
 		CacheKeyParams:          make([]string, len(p.CacheKeyParams)),
 		CacheKeyHeaders:         make([]string, len(p.CacheKeyHeaders)),
 		custom:                  make([]string, len(p.custom)),
 		KeyHasher:               p.KeyHasher,
-=======
-		Path:                           p.Path,
-		OriginConfig:                   p.OriginConfig,
-		MatchTypeName:                  p.MatchTypeName,
-		MatchType:                      p.MatchType,
-		HandlerName:                    p.HandlerName,
-		Handler:                        p.Handler,
-		RequestHeaders:                 ts.CopyMap(p.RequestHeaders),
-		ResponseHeaders:                ts.CopyMap(p.ResponseHeaders),
-		ResponseBody:                   p.ResponseBody,
-		ResponseBodyBytes:              p.ResponseBodyBytes,
-		ProgressiveCollapsedForwarding: p.ProgressiveCollapsedForwarding,
-		NoMetrics:                      p.NoMetrics,
-		HasCustomResponseBody:          p.HasCustomResponseBody,
-		Methods:                        make([]string, len(p.Methods)),
-		CacheKeyParams:                 make([]string, len(p.CacheKeyParams)),
-		CacheKeyHeaders:                make([]string, len(p.CacheKeyHeaders)),
-		custom:                         make([]string, len(p.custom)),
-		KeyHasher:                      p.KeyHasher,
->>>>>>> 47e5f01a
 	}
 	copy(c.Methods, p.Methods)
 	copy(c.CacheKeyParams, p.CacheKeyParams)
