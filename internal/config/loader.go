/**
* Copyright 2018 Comcast Cable Communications Management, LLC
* Licensed under the Apache License, Version 2.0 (the "License");
* you may not use this file except in compliance with the License.
* You may obtain a copy of the License at
* http://www.apache.org/licenses/LICENSE-2.0
* Unless required by applicable law or agreed to in writing, software
* distributed under the License is distributed on an "AS IS" BASIS,
* WITHOUT WARRANTIES OR CONDITIONS OF ANY KIND, either express or implied.
* See the License for the specific language governing permissions and
* limitations under the License.
 */

package config

import (
	"fmt"
	"net/url"
	"time"
)

// Load returns the Application Configuration, starting with a default config,
// then overriding with any provided config file, then env vars, and finally flags
func Load(applicationName string, applicationVersion string, arguments []string) error {

	providedOriginURL = ""
	providedOriginType = ""

	ApplicationName = applicationName
	ApplicationVersion = applicationVersion
	LoaderWarnings = make([]string, 0, 0)

	c := NewConfig()
	c.parseFlags(applicationName, arguments) // Parse here to get config file path and version flags
	if Flags.PrintVersion {
		return nil
	}
	if err := c.loadFile(); err != nil && Flags.customPath {
		// a user-provided path couldn't be loaded. return the error for the application to handle
		return err
	}

	c.loadEnvVars()
	c.loadFlags() // load parsed flags to override file and envs

	// set the default origin url from the flags
<<<<<<< HEAD
	if d, ok := c.Origins["default"]; ok {
		if providedOriginURL != "" {
			url, err := url.Parse(providedOriginURL)
			if err != nil {
				return err
			}
			if providedOriginType != "" {
				d.OriginType = providedOriginType
			}
			d.OriginURL = providedOriginURL
			d.Scheme = url.Scheme
			d.Host = url.Host
			d.PathPrefix = url.Path
		}
		// If the user has configured their own origins, and one of them is not "default"
		// then Trickster will not use the auto-created default origin
		if d.OriginURL == "" {
			delete(c.Origins, "default")
=======
	if defaultOriginURL != "" {

		url, err := url.Parse(defaultOriginURL)
		if err != nil {
			return err
		}

		d, ok := c.Origins["default"]
		if !ok {
			d = DefaultOriginConfig()
			c.Origins["default"] = d
>>>>>>> 00994dc1
		}

		if defaultOriginType != "" {
			d.Type = defaultOriginType
		}

		d.Scheme = url.Scheme
		d.Host = url.Host
		d.PathPrefix = url.Path
	}

	if len(c.Origins) == 0 {
		return fmt.Errorf("no valid origins configured%s", "")
	}

	Config = c
	Main = c.Main
	Origins = c.Origins
	Caches = c.Caches
	ProxyServer = c.ProxyServer
	Logging = c.Logging
	Metrics = c.Metrics

	for k, o := range c.Origins {
		if o.OriginURL == "" {
			return fmt.Errorf(`missing origin-url for origin "%s"`, k)
		}

		url, err := url.Parse(o.OriginURL)
		if err != nil {
			return err
		}

		if o.OriginType == "" {
			return fmt.Errorf(`missing origin-type for origin "%s"`, k)
		}

		for c, s := range o.NegativeCacheSecs {
			if c > 200 && c < 600 {
				o.NegativeCache[c] = time.Duration(s) * time.Second
			}
		}

		o.Name = k
		o.Scheme = url.Scheme
		o.Host = url.Host
		o.PathPrefix = url.Path
		o.Timeout = time.Duration(o.TimeoutSecs) * time.Second
		o.BackfillTolerance = time.Duration(o.BackfillToleranceSecs) * time.Second
		o.TimeseriesRetention = time.Duration(o.TimeseriesRetentionFactor)
		Origins[k] = o
	}

	for _, c := range Caches {
		c.TimeseriesTTL = time.Duration(c.TimeseriesTTLSecs) * time.Second
		c.ObjectTTL = time.Duration(c.ObjectTTLSecs) * time.Second
		c.FastForwardTTL = time.Duration(c.FastForwardTTLSecs) * time.Second
		c.Index.FlushInterval = time.Duration(c.Index.FlushIntervalSecs) * time.Second
		c.Index.ReapInterval = time.Duration(c.Index.ReapIntervalSecs) * time.Second
	}

	return nil
}<|MERGE_RESOLUTION|>--- conflicted
+++ resolved
@@ -44,7 +44,6 @@
 	c.loadFlags() // load parsed flags to override file and envs
 
 	// set the default origin url from the flags
-<<<<<<< HEAD
 	if d, ok := c.Origins["default"]; ok {
 		if providedOriginURL != "" {
 			url, err := url.Parse(providedOriginURL)
@@ -63,28 +62,11 @@
 		// then Trickster will not use the auto-created default origin
 		if d.OriginURL == "" {
 			delete(c.Origins, "default")
-=======
-	if defaultOriginURL != "" {
-
-		url, err := url.Parse(defaultOriginURL)
-		if err != nil {
-			return err
 		}
 
-		d, ok := c.Origins["default"]
-		if !ok {
-			d = DefaultOriginConfig()
-			c.Origins["default"] = d
->>>>>>> 00994dc1
+		if providedOriginType != "" {
+			d.OriginType = providedOriginType
 		}
-
-		if defaultOriginType != "" {
-			d.Type = defaultOriginType
-		}
-
-		d.Scheme = url.Scheme
-		d.Host = url.Host
-		d.PathPrefix = url.Path
 	}
 
 	if len(c.Origins) == 0 {
