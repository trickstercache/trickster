/**
* Copyright 2018 Comcast Cable Communications Management, LLC
* Licensed under the Apache License, Version 2.0 (the "License");
* you may not use this file except in compliance with the License.
* You may obtain a copy of the License at
* http://www.apache.org/licenses/LICENSE-2.0
* Unless required by applicable law or agreed to in writing, software
* distributed under the License is distributed on an "AS IS" BASIS,
* WITHOUT WARRANTIES OR CONDITIONS OF ANY KIND, either express or implied.
* See the License for the specific language governing permissions and
* limitations under the License.
 */

package memory

import (
	"sync"
	"time"

	"github.com/Comcast/trickster/internal/cache"
	"github.com/Comcast/trickster/internal/cache/index"
	"github.com/Comcast/trickster/internal/config"
	"github.com/Comcast/trickster/internal/util/log"
	"github.com/Comcast/trickster/pkg/locks"
)

var lockPrefix string

// Cache defines a a Memory Cache client that conforms to the Cache interface
type Cache struct {
	Name   string
	client sync.Map
	Config *config.CachingConfig
	Index  *index.Index
}

// Configuration returns the Configuration for the Cache object
func (c *Cache) Configuration() *config.CachingConfig {
	return c.Config
}

// Connect initializes the Cache
func (c *Cache) Connect() error {
	log.Info("memorycache setup", log.Pairs{"name": c.Name, "maxSizeBytes": c.Config.Index.MaxSizeBytes, "maxSizeObjects": c.Config.Index.MaxSizeObjects})
	lockPrefix = c.Name + ".memory."
	c.client = sync.Map{}
	c.Index = index.NewIndex(c.Name, c.Config.CacheType, nil, c.Config.Index, c.BulkRemove, nil)
	return nil
}

// Store places an object in the cache using the specified key and ttl
func (c *Cache) Store(cacheKey string, data []byte, ttl time.Duration) error {
<<<<<<< HEAD
	cache.ObserveCacheOperation(c.Name, c.Config.CacheType, "set", "none", float64(len(data)))
=======

	locks.Acquire(lockPrefix + cacheKey)
	defer locks.Release(lockPrefix + cacheKey)

	cache.ObserveCacheOperation(c.Name, c.Config.Type, "set", "none", float64(len(data)))
>>>>>>> 00994dc1
	log.Debug("memorycache cache store", log.Pairs{"cacheKey": cacheKey, "length": len(data), "ttl": ttl})
	o := index.Object{Key: cacheKey, Value: data, Expiration: time.Now().Add(ttl)}
	c.client.Store(cacheKey, o)
	go c.Index.UpdateObject(o)
	return nil
}

// Retrieve looks for an object in cache and returns it (or an error if not found)
<<<<<<< HEAD
func (c *Cache) Retrieve(cacheKey string, allowExpired bool) ([]byte, error) {
=======
func (c *Cache) Retrieve(cacheKey string) ([]byte, error) {

	locks.Acquire(lockPrefix + cacheKey)
	defer locks.Release(lockPrefix + cacheKey)

>>>>>>> 00994dc1
	record, ok := c.client.Load(cacheKey)
	if ok {
		r := record.(index.Object)
		if allowExpired || r.Expiration.After(time.Now()) {
			log.Debug("memorycache cache retrieve", log.Pairs{"cacheKey": cacheKey})
			c.Index.UpdateObjectAccessTime(cacheKey)
			cache.ObserveCacheOperation(c.Name, c.Config.CacheType, "get", "hit", float64(len(r.Value)))
			return r.Value, nil
		}

		// Cache Object has been expired but not reaped, go ahead and delete it
		go c.Remove(cacheKey)
	}

	return cache.ObserveCacheMiss(cacheKey, c.Name, c.Config.CacheType)
}

// SetTTL updates the TTL for the provided cache object
func (c *Cache) SetTTL(cacheKey string, ttl time.Duration) {
	c.Index.UpdateObjectTTL(cacheKey, ttl)
}

// Remove removes an object from the cache
func (c *Cache) Remove(cacheKey string) {
	c.remove(cacheKey, false)
}

func (c *Cache) remove(cacheKey string, noLock bool) {

	locks.Acquire(lockPrefix + cacheKey)
	defer locks.Release(lockPrefix + cacheKey)

	c.client.Delete(cacheKey)
	c.Index.RemoveObject(cacheKey, noLock)
	cache.ObserveCacheDel(c.Name, c.Config.Type, 0)

}

// BulkRemove removes a list of objects from the cache
func (c *Cache) BulkRemove(cacheKeys []string, noLock bool) {
	for _, cacheKey := range cacheKeys {
		c.remove(cacheKey, noLock)
	}
}

// Close is not used for Cache, and is here to fully prototype the Cache Interface
func (c *Cache) Close() error {
	return nil
}<|MERGE_RESOLUTION|>--- conflicted
+++ resolved
@@ -50,15 +50,11 @@
 
 // Store places an object in the cache using the specified key and ttl
 func (c *Cache) Store(cacheKey string, data []byte, ttl time.Duration) error {
-<<<<<<< HEAD
-	cache.ObserveCacheOperation(c.Name, c.Config.CacheType, "set", "none", float64(len(data)))
-=======
 
 	locks.Acquire(lockPrefix + cacheKey)
 	defer locks.Release(lockPrefix + cacheKey)
 
-	cache.ObserveCacheOperation(c.Name, c.Config.Type, "set", "none", float64(len(data)))
->>>>>>> 00994dc1
+	cache.ObserveCacheOperation(c.Name, c.Config.CacheType, "set", "none", float64(len(data)))
 	log.Debug("memorycache cache store", log.Pairs{"cacheKey": cacheKey, "length": len(data), "ttl": ttl})
 	o := index.Object{Key: cacheKey, Value: data, Expiration: time.Now().Add(ttl)}
 	c.client.Store(cacheKey, o)
@@ -67,15 +63,11 @@
 }
 
 // Retrieve looks for an object in cache and returns it (or an error if not found)
-<<<<<<< HEAD
 func (c *Cache) Retrieve(cacheKey string, allowExpired bool) ([]byte, error) {
-=======
-func (c *Cache) Retrieve(cacheKey string) ([]byte, error) {
 
 	locks.Acquire(lockPrefix + cacheKey)
 	defer locks.Release(lockPrefix + cacheKey)
 
->>>>>>> 00994dc1
 	record, ok := c.client.Load(cacheKey)
 	if ok {
 		r := record.(index.Object)
@@ -110,7 +102,7 @@
 
 	c.client.Delete(cacheKey)
 	c.Index.RemoveObject(cacheKey, noLock)
-	cache.ObserveCacheDel(c.Name, c.Config.Type, 0)
+	cache.ObserveCacheDel(c.Name, c.Config.CacheType, 0)
 
 }
 
