--- conflicted
+++ resolved
@@ -133,11 +133,7 @@
 	mc.Remove(cacheKey)
 
 	// it should be a cache miss
-<<<<<<< HEAD
-	data, err = mc.Retrieve(cacheKey, false)
-=======
-	_, err = mc.Retrieve(cacheKey)
->>>>>>> 86ddac4b
+	_, err = mc.Retrieve(cacheKey, false)
 	if err == nil {
 		t.Errorf("expected key not found error for %s", cacheKey)
 	}
@@ -172,11 +168,7 @@
 	mc.BulkRemove([]string{cacheKey}, true)
 
 	// it should be a cache miss
-<<<<<<< HEAD
-	data, err = mc.Retrieve(cacheKey, false)
-=======
-	_, err = mc.Retrieve(cacheKey)
->>>>>>> 86ddac4b
+	_, err = mc.Retrieve(cacheKey, false)
 	if err == nil {
 		t.Errorf("expected key not found error for %s", cacheKey)
 	}
