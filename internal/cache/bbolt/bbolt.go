/**
* Copyright 2018 Comcast Cable Communications Management, LLC
* Licensed under the Apache License, Version 2.0 (the "License");
* you may not use this file except in compliance with the License.
* You may obtain a copy of the License at
* http://www.apache.org/licenses/LICENSE-2.0
* Unless required by applicable law or agreed to in writing, software
* distributed under the License is distributed on an "AS IS" BASIS,
* WITHOUT WARRANTIES OR CONDITIONS OF ANY KIND, either express or implied.
* See the License for the specific language governing permissions and
* limitations under the License.
 */

package bbolt

import (
	"fmt"
	"time"

	bbolt "github.com/coreos/bbolt"

	"github.com/Comcast/trickster/internal/cache"
	"github.com/Comcast/trickster/internal/cache/index"
	"github.com/Comcast/trickster/internal/config"
	"github.com/Comcast/trickster/internal/util/log"
	"github.com/Comcast/trickster/pkg/locks"
)

var lockPrefix string

// Cache describes a BBolt Cache
type Cache struct {
	Name   string
	Config *config.CachingConfig
	dbh    *bbolt.DB
	Index  *index.Index
}

// Configuration returns the Configuration for the Cache object
func (c *Cache) Configuration() *config.CachingConfig {
	return c.Config
}

// Connect instantiates the Cache mutex map and starts the Expired Entry Reaper goroutine
func (c *Cache) Connect() error {
	log.Info("bbolt cache setup", log.Pairs{"name": c.Name, "cacheFile": c.Config.BBolt.Filename})

	lockPrefix = c.Name + ".bbolt."

	var err error
	c.dbh, err = bbolt.Open(c.Config.BBolt.Filename, 0644, &bbolt.Options{Timeout: 1 * time.Second})
	if err != nil {
		return err
	}

	err = c.dbh.Update(func(tx *bbolt.Tx) error {
		tx.CreateBucketIfNotExists([]byte(c.Config.BBolt.Bucket))
		if err != nil {
			return fmt.Errorf("create bucket: %s", err)
		}
		return nil
	})
	if err != nil {
		return err
	}

	// Load Index here and pass bytes as param2
	indexData, _ := c.retrieve(index.IndexKey, false, false)
	c.Index = index.NewIndex(c.Name, c.Config.CacheType, indexData, c.Config.Index, c.BulkRemove, c.storeNoIndex)
	return nil
}

// Store places an object in the cache using the specified key and ttl
func (c *Cache) Store(cacheKey string, data []byte, ttl time.Duration) error {
	return c.store(cacheKey, data, ttl, true)
}

func (c *Cache) storeNoIndex(cacheKey string, data []byte) {

	err := c.store(cacheKey, data, 31536000, false)
	if err != nil {
		log.Error("cache failed to write non-indexed object", log.Pairs{"cacheName": c.Name, "cacheType": "bbolt", "cacheKey": cacheKey, "objectSize": len(data)})
	}
}

func (c *Cache) store(cacheKey string, data []byte, ttl time.Duration, updateIndex bool) error {

<<<<<<< HEAD
	cache.ObserveCacheOperation(c.Name, c.Config.CacheType, "set", "none", float64(len(data)))
=======
	locks.Acquire(lockPrefix + cacheKey)
	defer locks.Release(lockPrefix + cacheKey)

	cache.ObserveCacheOperation(c.Name, c.Config.Type, "set", "none", float64(len(data)))
>>>>>>> 00994dc1

	o := index.Object{Key: cacheKey, Value: data, Expiration: time.Now().Add(ttl)}
	err := c.dbh.Update(func(tx *bbolt.Tx) error {
		b := tx.Bucket([]byte(c.Config.BBolt.Bucket))
		return b.Put([]byte(cacheKey), o.ToBytes())
	})
	if err != nil {
		return err
	}
	log.Debug("bbolt cache store", log.Pairs{"key": cacheKey, "ttl": ttl, "indexed": updateIndex})
	if updateIndex {
		go c.Index.UpdateObject(o)
	}
	return nil
}

// Retrieve looks for an object in cache and returns it (or an error if not found)
func (c *Cache) Retrieve(cacheKey string, allowExpired bool) ([]byte, error) {
	return c.retrieve(cacheKey, allowExpired, true)
}

func (c *Cache) retrieve(cacheKey string, allowExpired bool, atime bool) ([]byte, error) {

	locks.Acquire(lockPrefix + cacheKey)
	defer locks.Release(lockPrefix + cacheKey)

	var data []byte
	err := c.dbh.View(func(tx *bbolt.Tx) error {
		b := tx.Bucket([]byte(c.Config.BBolt.Bucket))
		data = b.Get([]byte(cacheKey))
		if data == nil {
			log.Debug("bbolt cache miss", log.Pairs{"key": cacheKey})
			_, cme := cache.ObserveCacheMiss(cacheKey, c.Name, c.Config.CacheType)
			return cme
		}
		return nil
	})
	if err != nil {
		return nil, err
	}

	o, err := index.ObjectFromBytes(data)
	if err != nil {
		return cache.CacheError(cacheKey, c.Name, c.Config.CacheType, "value for key [%s] could not be deserialized from cache")
	}

	if allowExpired || o.Expiration.After(time.Now()) {
		log.Debug("bbolt cache retrieve", log.Pairs{"cacheKey": cacheKey})
		if atime {
			go c.Index.UpdateObjectAccessTime(cacheKey)
		}
		cache.ObserveCacheOperation(c.Name, c.Config.CacheType, "get", "hit", float64(len(data)))
		return o.Value, nil
	}
	// Cache Object has been expired but not reaped, go ahead and delete it
	go c.Remove(cacheKey)
	return cache.ObserveCacheMiss(cacheKey, c.Name, c.Config.CacheType)

}

// SetTTL updates the TTL for the provided cache object
func (c *Cache) SetTTL(cacheKey string, ttl time.Duration) {
	c.Index.UpdateObjectTTL(cacheKey, ttl)
}

// Remove removes an object in cache, if present
func (c *Cache) Remove(cacheKey string) {
	c.remove(cacheKey, false)
}

func (c *Cache) remove(cacheKey string, noLock bool) error {

	locks.Acquire(lockPrefix + cacheKey)
	defer locks.Release(lockPrefix + cacheKey)

	err := c.dbh.Update(func(tx *bbolt.Tx) error {
		b := tx.Bucket([]byte(c.Config.BBolt.Bucket))
		return b.Delete([]byte(cacheKey))
	})
	if err != nil {
		log.Error("bbolt cache key delete failure", log.Pairs{"cacheKey": cacheKey, "reason": err.Error()})
		return err
	}
	c.Index.RemoveObject(cacheKey, noLock)
	cache.ObserveCacheDel(c.Name, c.Config.Type, 0)
	log.Debug("bbolt cache key delete", log.Pairs{"key": cacheKey})
	return nil
}

// BulkRemove removes a list of objects from the cache
func (c *Cache) BulkRemove(cacheKeys []string, noLock bool) {
	for _, cacheKey := range cacheKeys {
		c.remove(cacheKey, noLock)
	}
}

// Close closes the Cache
func (c *Cache) Close() error {
	return c.dbh.Close()
}<|MERGE_RESOLUTION|>--- conflicted
+++ resolved
@@ -85,14 +85,10 @@
 
 func (c *Cache) store(cacheKey string, data []byte, ttl time.Duration, updateIndex bool) error {
 
-<<<<<<< HEAD
-	cache.ObserveCacheOperation(c.Name, c.Config.CacheType, "set", "none", float64(len(data)))
-=======
 	locks.Acquire(lockPrefix + cacheKey)
 	defer locks.Release(lockPrefix + cacheKey)
 
-	cache.ObserveCacheOperation(c.Name, c.Config.Type, "set", "none", float64(len(data)))
->>>>>>> 00994dc1
+	cache.ObserveCacheOperation(c.Name, c.Config.CacheType, "set", "none", float64(len(data)))
 
 	o := index.Object{Key: cacheKey, Value: data, Expiration: time.Now().Add(ttl)}
 	err := c.dbh.Update(func(tx *bbolt.Tx) error {
@@ -177,7 +173,7 @@
 		return err
 	}
 	c.Index.RemoveObject(cacheKey, noLock)
-	cache.ObserveCacheDel(c.Name, c.Config.Type, 0)
+	cache.ObserveCacheDel(c.Name, c.Config.CacheType, 0)
 	log.Debug("bbolt cache key delete", log.Pairs{"key": cacheKey})
 	return nil
 }
